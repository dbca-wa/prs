--- conflicted
+++ resolved
@@ -34,11 +34,8 @@
 mixer = "6.1.3"
 django-webtest = "1.9.7"
 geojson = "2.5.0"
-<<<<<<< HEAD
+typesense = "0.13.0"
 "pdfminer.six" = "20201018"
-=======
-typesense = "0.13.0"
->>>>>>> 4aaab335
 
 [tool.poetry.dev-dependencies]
 ipython = "^7.23.0"
