# Stdlib imports
from __future__ import unicode_literals
from copy import copy
from datetime import date
import json
import os
# Core Django imports
from django.conf import settings
from django.contrib.auth.signals import user_logged_in
from django.contrib.gis.db import models
from django.core.exceptions import SuspiciousFileOperation
from django.core.mail import EmailMultiAlternatives
from django.core.urlresolvers import reverse
from django.core.validators import MaxLengthValidator
from django.db.models import Q
from django.utils.safestring import mark_safe
# Third-party app imports
from autoslug import AutoSlugField
from jinja2 import Template
from lxml.html import clean, fromstring
from model_utils import Choices
from taggit.managers import TaggableManager
from unidecode import unidecode
# PRS app imports
from referral.base import Audit, ActiveModel
from referral.utils import smart_truncate, dewordify_text, as_row_subtract_referral_cell


# Australian state choices, for addresses.
AU_STATE_CHOICES = Choices(
    (1, 'act', ('ACT')),
    (2, 'nsw', ('NSW')),
    (3, 'nt', ('NT')),
    (4, 'qld', ('QLD')),
    (5, 'sa', ('SA')),
    (6, 'tas', ('TAS')),
    (7, 'vic', ('VIC')),
    (8, 'wa', ('WA')),
)


class ReferralLookup(ActiveModel, Audit):
    """Abstract model type for lookup-table objects.
    """
    name = models.CharField(max_length=200)
    description = models.CharField(
        max_length=200, null=True, blank=True, validators=[MaxLengthValidator(200)])
    slug = AutoSlugField(
        populate_from='name', unique=True,
        help_text='Must be unique. Automatically generated from name.')
    public = models.BooleanField(
        default=True, help_text='Is this lookup selection available to all users?')
    headers = ['Name', 'Description', 'Last modified']

    class Meta:
        abstract = True
        ordering = ['name']

    def __unicode__(self):
        return unicode(self.name)

    def save(self, force_insert=False, force_update=False, *args, **kwargs):
        '''Overide save() to cleanse text input fields.
        '''
<<<<<<< HEAD
        self.name = unidecode(self.name)
        if self.description:
            self.description = unidecode(self.description)
=======
        self.name = unidecode(unicode(self.name))
        if self.description:
            self.description = unidecode(unicode(self.description))
>>>>>>> b40affc8
        super(ReferralLookup, self).save(force_insert, force_update)

    def get_absolute_url(self):
        return unicode(reverse(
            'prs_object_detail',
            kwargs={
                'model': self._meta.verbose_name_plural.lower().replace(' ', ''),
                'pk': self.pk}))

    def as_row(self):
        '''
        Returns a string of HTML that renders the object details as table row cells.
        Remember to enclose output of this function in <tr> tags.
        '''
        template = '<td><a href="{url}">{name}</a></td><td>{description}</td><td>{modified}</td>'
        d = copy(self.__dict__)
        d['url'] = self.get_absolute_url()
<<<<<<< HEAD
        d['description'] = unidecode(self.description or '')
=======
        d['description'] = unidecode(unicode(self.description) or u'')
>>>>>>> b40affc8
        d['modified'] = self.modified.strftime("%d %b %Y")
        return unicode(mark_safe(template.format(**d)))

    def as_tbody(self):
        '''
        Returns a string of HTML to render the object details inside <tbody> tags.
        '''
        template = '''<tr><th>ID</th><td>{id}</td></tr>
            <tr><th>Name</th><td>{name}</td></tr>
            <tr><th>Description</th><td>{description}</td></tr>
            <tr><th>Date created</th><td>{created}</td></tr>
            <tr><th>Created by</th><td>{creator}</td</tr>
            <tr><th>Last modified</th><td>{modified}</td></tr>
            <tr><th>Last changed by</th><td>{modifier}</td></tr>'''.encode('utf-8')
        d = copy(self.__dict__)
        d['created'] = self.created.strftime("%d-%b-%Y")
        d['creator'] = self.creator.get_full_name()
        d['modified'] = self.modified.strftime("%d-%b-%Y")
        d['modifier'] = self.modifier.get_full_name()
        return unicode(mark_safe(template.format(**d)))


class DopTrigger(ReferralLookup):
    '''
    Lookup table of Dept of Planning triggers.
    '''
    class Meta(ReferralLookup.Meta):
        verbose_name = 'DoP trigger'


class Region(ReferralLookup):
    '''
    Lookup table of DPaW regions.
    '''
    region_mpoly = models.MultiPolygonField(
        srid=4283, null=True, blank=True, help_text='Optional.')


class OrganisationType(ReferralLookup):
    '''
    Lookup table for Organistion types.
    '''
    pass


class Organisation(ReferralLookup):
    '''
    Lookup table of Organisations that send planning referrals to DPaW.
    '''
    type = models.ForeignKey(
        OrganisationType, on_delete=models.PROTECT, help_text='The organisation type.')
    list_name = models.CharField(
        max_length=100,
        help_text='''Name as it will appear in the alphabetised selection lists (e.g. "Broome,
            Shire of"). Put acronyms (e.g. OEPA) at the end.''',
        validators=[MaxLengthValidator(100)])
    telephone = models.CharField(
        max_length=20, null=True, blank=True, help_text='Include the area code.')
    fax = models.CharField(
        max_length=20, null=True, blank=True, help_text='Include the area code.',
        validators=[MaxLengthValidator(20)])
    email = models.EmailField(null=True, blank=True)
    address1 = models.CharField(
        max_length=100, null=True, blank=True, verbose_name='Address line 1',
        help_text='Postal address (optional). Maximum 100 characters.',
        validators=[MaxLengthValidator(100)])
    address2 = models.CharField(
        max_length=100, null=True, blank=True, verbose_name='Address line 2',
        help_text='Postal address line 2 (optional). Maximum 100 characters.',
        validators=[MaxLengthValidator(100)])
    suburb = models.CharField(
        max_length=100, null=True, blank=True, validators=[MaxLengthValidator(100)])
    state = models.IntegerField(choices=AU_STATE_CHOICES, default=AU_STATE_CHOICES.wa)
    postcode = models.CharField(
        max_length=4, null=True, blank=True, validators=[MaxLengthValidator(4)])
    # Use alt_model_name when we don't want to override Meta verbose_name.
    alt_model_name = 'referring organisation'

    def as_tbody(self):
        '''
        Returns a string of HTML to render the object details inside <tbody> tags.
        '''
        template = '''<tr><th>Name</th><td>{name}</td></tr>
            <tr><th>Description</th><td>{description}</td></tr>
            <tr><th>Type</th><td>{type}</td></tr>
            <tr><th>List name</th><td>{list_name}</td></tr>
            <tr><th>Telephone</th><td>{telephone}</td></tr>
            <tr><th>Fax</th><td>{fax}</td></tr>
            <tr><th>Email</th><td>{email}</td></tr>
            <tr><th>Address</th><td>{address1}</td></tr>
            <tr><th></th><td>{address2}</td></tr>
            <tr><th>Suburb</th><td>{suburb}</td></tr>
            <tr><th>State</th><td>{state}</td></tr>
            <tr><th>Postcode</th><td>{postcode}</td></tr>
            <tr><th>Date created</th><td>{created}</td></tr>
            <tr><th>Created by</th><td>{creator}</td</tr>
            <tr><th>Last modified</th><td>{modified}</td></tr>
            <tr><th>Last changed by</th><td>{modifier}</td></tr>'''.encode('utf-8')
        d = copy(self.__dict__)
        d['type'] = self.type
        d['created'] = self.created.strftime("%d-%b-%Y")
        d['creator'] = self.creator.get_full_name()
        d['modified'] = self.modified.strftime("%d-%b-%Y")
        d['modifier'] = self.modifier.get_full_name()
        d['address2'] = d['address2'] or '&nbsp;'
        d['state'] = self.get_state_display()
        return mark_safe(template.format(**d))


class TaskState(ReferralLookup):
    '''
    Lookup table of all the defined states/outcomes for tasks.
    Includes descriptions e.g. "In progress", "Stopped" as well as outcomes e.g.
    "Response with advice", "Cancelled".
    A boolean field (is_active) is used to separate outcomes indicating the task
    remains active.
    A boolean field (is_assessment) is used to separate descriptions from
    assessments.
    Tasks can be:
    * ongoing and not an assessment (e.g. In progress)
    * ongoing and an assessment (e.g. Deferred)
    * not ongoing and not an assessment (e.g. Stopped, Cancelled)
    * not ongoing and an assessment (e.g. Response with advice, Response with
      objection)
    '''
    task_type = models.ForeignKey(
        'TaskType', on_delete=models.PROTECT, null=True, blank=True,
        help_text='Optional - does this state relate to a single task type only?')
    is_ongoing = models.BooleanField(
        default=True,
        help_text='Does this task state indicate that the task remains active?')
    is_assessment = models.BooleanField(
        default=False,
        help_text='Does this task state represent an assessment by staff?')


class TaskType(ReferralLookup):
    '''
    Lookup table of the types of user tasks that can be recorded in the database.
    All task types have a default initial status and time limit.
    Due date is required in tasks, but if the user doesn't supply it then we need
    something to fall back on. This is an arbitrary number which can be changed
    for each type.
    '''
    initial_state = models.ForeignKey(
        TaskState, on_delete=models.PROTECT, limit_choices_to=Q(effective_to__isnull=True),
        help_text='The initial state for this task type.')
    target_days = models.IntegerField(
        default=35,
        help_text='Time limit to fall back on if there is no user-supplied due date.')


class ReferralType(ReferralLookup):
    '''
    Lookup table of the types of planning referrals that can be registered in the
    database.
    Having a "default" task type is not essential, though highly recommended.
    '''
    initial_task = models.ForeignKey(
        TaskType, on_delete=models.PROTECT,
        limit_choices_to=Q(effective_to__isnull=True), null=True, blank=True,
        help_text='Optional, but highly recommended.')


class NoteType(ReferralLookup):
    '''
    Lookup field for Note model type - e.g. email, letter, conversation. Not meant
    to be accessed anywhere but the Admin site.
    '''
    icon = models.ImageField(upload_to='img', blank=True, null=True)


class Agency(ReferralLookup):
    '''
    Lookup field to distinguish different govt Agencies by acronym (DER, DPaW, etc.)
    '''
    code = models.CharField(max_length=16)

    class Meta(ReferralLookup.Meta):
        verbose_name_plural = 'agencies'


class ReferralBaseModel(ActiveModel, Audit):
    '''
    Base abstract model class for object types that are not lookups.
    '''
    headers = None
    tools_template = None

    class Meta:
        abstract = True
        ordering = ['-created']

    def __unicode__(self):
        return u'{0} {1}'.format(self._meta.object_name, self.pk)

    def get_absolute_url(self):
        return unicode(reverse(
            'prs_object_detail',
            kwargs={
                'model': self._meta.verbose_name_plural.lower().replace(' ', ''),
                'pk': self.pk}))


class Referral(ReferralBaseModel):
    '''
    Inherits from the abstract model class ReferralBaseModel.
    A planning referral which has been sent to DPaW for comment.
    '''
    type = models.ForeignKey(
        ReferralType, on_delete=models.PROTECT, verbose_name='referral type',
        help_text='''[Searchable] The referral type; explanation of these categories is also found
            in the <a href="/help/">PRS User documentation</a>.''')
    agency = models.ForeignKey(
        Agency, on_delete=models.PROTECT, blank=True, null=True,
        help_text='[Searchable] The agency to which this referral relates.')
    region = models.ManyToManyField(
        Region, related_name='regions', blank=True,
        help_text='[Searchable] The region(s) in which this referral belongs.')
    referring_org = models.ForeignKey(
        Organisation, on_delete=models.PROTECT, verbose_name='referring organisation',
        help_text='[Searchable] The referring organisation or individual.')
    reference = models.CharField(
        max_length=100, validators=[MaxLengthValidator(100)],
        help_text="[Searchable] Referrer's reference no. Maximum 100 characters.")
    file_no = models.CharField(
        max_length=100, blank=True, null=True, validators=[MaxLengthValidator(100)],
        help_text='[Searchable] The DPaW file this referral is filed within. Maximum 100 characters.')
    description = models.TextField(
        blank=True, null=True, help_text='[Searchable] Optional.')
    referral_date = models.DateField(
        verbose_name='received date',
        help_text='Date that the referral was received.')
    address = models.CharField(
        max_length=200, blank=True, null=True,
        validators=[MaxLengthValidator(200)],
        help_text='[Searchable] Physical address of the planning proposal. Maximum 200 characters.')
    point = models.PointField(
        srid=4283, blank=True, null=True, editable=False, help_text='Optional.')
    dop_triggers = models.ManyToManyField(
        DopTrigger, related_name='dop_triggers', blank=True,
        verbose_name='DoP triggers',
        help_text='[Searchable] The Department of Planning trigger(s) for this referral.')
    tags = TaggableManager(
        blank=True, verbose_name='Issues/tags',
        help_text='[Searchable] A list of issues or tags.')
    related_refs = models.ManyToManyField(
        'self', through='RelatedReferral', editable=False, symmetrical=False,
        related_name='related_referrals')
    headers = [
        'Referral ID', 'Received date', 'Description', 'Address',
        "Referrer's reference", 'Referred by', 'Region(s)', 'Type']
    tools_template = 'referral/referral_tools.html'

    def save(self, force_insert=False, force_update=False, *args, **kwargs):
        '''Overide save to cleanse text input to the description, address fields.
        '''
        if self.description:
<<<<<<< HEAD
            self.description = unidecode(self.description)
        if self.address:
            self.address = unidecode(self.address)
=======
            self.description = unidecode(unicode(self.description))
        if self.address:
            self.address = unidecode(unicode(self.address))
>>>>>>> b40affc8
        super(Referral, self).save(force_insert, force_update)

    def get_absolute_url(self):
        return unicode(reverse('referral_detail', kwargs={'pk': self.pk}))

    @property
    def regions_str(self):
        '''
        Return a unicode string of all the regions that this referral belongs to (or None).
        NOTE: the Referral model has a field called "region" (singular) that returns the M2M
        queryset result. This method uses that to return a formatted string.
        Context/history: referrals used to be associated with one region only.
        '''
        if not self.region.all():
            return None
        return unicode(', '.join([r.name for r in self.region.all()]))

    @property
    def dop_triggers_str(self):
        '''
        Return a unicode string of all the DoP Triggers that this referral has (or None).
        '''
        if not self.dop_triggers.all():
            return None
        return unicode(', '.join([r.name for r in self.dop_triggers.all()]))

    @property
    def has_location(self):
        """Returns True if Locations exist on this referral, else False.
        """
        return self.location_set.current().exists()

    @property
    def has_condition(self):
        """Returns True if Conditions exist on this referral, else False.
        """
        return self.condition_set.current().exists()

    @property
    def has_proposed_condition(self):
        """ Checks if Task has 'Proposed Condition' text
        """
        return self.has_condition and any(
            c.proposed_condition for c in self.condition_set.current())

    def as_row(self):
        '''
        Returns a string of HTML that renders the object details as table row cells.
        Remember to enclose this function in <tr> tags.
        '''
        template = '''<td><a href="{url}">{id}</a></td>
            <td>{referral_date}</td>
            <td>{description}</td></td>
            <td>{address}</td>
            <td>{reference}</td>
            <td>{referring_org}</td>
            <td>{region}</td>
            <td>{type}</td>'''
        d = copy(self.__dict__)
        d['url'] = self.get_absolute_url()
        d['type'] = self.type
        d['region'] = self.regions_str
        d['referring_org'] = self.referring_org
        d['referral_date'] = self.referral_date.strftime('%d %b %Y') or ''
<<<<<<< HEAD
        d['address'] = unidecode(self.address or '')
        d['description'] = unidecode(self.description or '')
=======
        d['address'] = unidecode(unicode(self.address) or u'')
        d['description'] = unidecode(unicode(self.description) or u'')
>>>>>>> b40affc8
        return mark_safe(template.format(**d))

    def as_tbody(self):
        '''
        Returns a string of HTML to render the object details inside <tbody> tags.
        '''
        template = '''<tr><th>Referral ID</th><td><a href="{url}">{id}</a></td></tr>
            <tr><th>Referrer's reference</th><td>{reference}</td></tr>
            <tr><th>Description</th><td>{description}</td></tr>
            <tr><th>Address</th><td>{address}</td></tr>
            <tr><th>Referrer</th><td>{referring_org}</td></tr>
            <tr><th>Received date</th><td>{referral_date}</td></tr>
            <tr><th>Type</th><td>{type}</td></tr>
            <tr><th>Region(s)</th><td>{region}</td></tr>
            <tr><th>DoP Trigger(s)</th><td>{dop_triggers}</td></tr>
            <tr><th>File no.</th><td>{file_no}</td></tr>'''
        d = copy(self.__dict__)
        d['url'] = self.get_absolute_url()
        d['type'] = self.type
        d['region'] = self.regions_str  # Call the referral's regions property (see above).
        d['dop_triggers'] = self.dop_triggers_str
        d['referring_org'] = self.referring_org
        d['file_no'] = self.file_no or ''
<<<<<<< HEAD
        d['description'] = unidecode(self.description or '')
        d['referral_date'] = self.referral_date.strftime('%d-%b-%Y')
        d['address'] = unidecode(self.address or '')
=======
        d['description'] = unidecode(unicode(self.description) or u'')
        d['referral_date'] = self.referral_date.strftime('%d-%b-%Y')
        d['address'] = unidecode(unicode(self.address) or u'')
>>>>>>> b40affc8
        return mark_safe(template.format(**d).strip())

    def add_relationship(self, referral):
        # Disallow self-referential relationships:
        if self == referral:
            return None
        else:
            forward_rel, created = RelatedReferral.objects.get_or_create(
                from_referral=self,
                to_referral=referral)
            backward_rel, created = RelatedReferral.objects.get_or_create(
                from_referral=referral,
                to_referral=self)
            return forward_rel

    def remove_relationship(self, referral):
        qs1 = RelatedReferral.objects.filter(
            from_referral=self,
            to_referral=referral)
        qs2 = RelatedReferral.objects.filter(
            from_referral=referral,
            to_referral=self)

        if qs1 or qs2:
            qs1.delete()
            qs2.delete()
            return True
        return False

    def generate_qgis_layer(self):
        """Generates and returns the content for a QGIS layer definition.
        """
        # Only return a value for a referral with child locations.
        if not self.location_set.current().filter(poly__isnull=False).exists():
            return None
        # Read in the base Jinja template.
        t = Template(open('prs2/referral/templates/qgis_layer.jinja', 'r').read())
        # Build geographical extent of associated locations.
        qs = self.location_set.current().filter(poly__isnull=False).aggregate(models.Extent('poly'))
        xmin, ymin, xmax, ymax = qs['poly__extent']
        d = {
            'REFERRAL_PK': self.pk}
        return t.render(**d)


class RelatedReferral(models.Model):
    '''
    Intermediate class for relationships between Referral objects.
    Trying to create this relationship without the intermediate class generated
    some really odd recursion errors.
    '''
    from_referral = models.ForeignKey(
        Referral, on_delete=models.PROTECT, related_name='from_referral')
    to_referral = models.ForeignKey(
        Referral, on_delete=models.PROTECT, related_name='to_referral')

    def __unicode__(self):
        return unicode(
            '{0} ({1} to {2})'.format(
                self.pk,
                self.from_referral.pk,
                self.to_referral.pk))


class Task(ReferralBaseModel):
    '''
    Inherits from the abstract model class ReferralBaseModel.
    Tasks that must be completed by users. Added against individual Referrals.
    This is how we record and manage our workflow.
    '''
    type = models.ForeignKey(
        TaskType, on_delete=models.PROTECT, verbose_name='task type',
        help_text='The task type.')
    referral = models.ForeignKey(Referral)
    assigned_user = models.ForeignKey(
        settings.AUTH_USER_MODEL, on_delete=models.PROTECT,
        related_name='refer_task_assigned_user',
        help_text='The officer responsible for completing the task.')
    description = models.TextField(
        blank=True, null=True, help_text='Description of the task requirements.')
    start_date = models.DateField(
        blank=True, null=True, help_text='Date on which this task was started.')
    due_date = models.DateField(
        blank=True, null=True, help_text='Date by which the task must be completed.')
    complete_date = models.DateField(
        blank=True, null=True, verbose_name='completed date',
        help_text='Date that the task was completed.')
    stop_date = models.DateField(
        blank=True, null=True, help_text='Date that the task was stopped.')
    restart_date = models.DateField(
        blank=True, null=True, help_text='Date that a stopped task was restarted.')
    stop_time = models.IntegerField(
        default=0, editable=False, help_text='Cumulative time stopped in days.')
    state = models.ForeignKey(
        TaskState, on_delete=models.PROTECT, verbose_name='status',
        help_text='The status of the task.')
    headers = [
        'Task', 'Type', 'Task description', 'Address', 'Referral ID', 'Assigned',
        'Start', 'Due', 'Completed', 'Status']
    headers_site_home = [
        'Type', 'Task description', 'Referral ID', 'Referral type', 'Referrer',
        'Referrers reference', 'Due', 'Actions']
    tools_template = 'referral/task_tools.html'
    records = models.ManyToManyField('Record', blank=True)
    notes = models.ManyToManyField('Note', blank=True)

    class Meta:
        ordering = ['-pk', 'due_date']

    def save(self, force_insert=False, force_update=False, *args, **kwargs):
        '''Overide save() to cleanse text input to the description field.
        '''
        if self.description:
            self.description = unidecode(unicode(self.description))
        super(Task, self).save(force_insert, force_update)

    def as_row(self):
        '''
        Returns a string of HTML that renders the object details as table row cells.
        Remember to enclose this function in <tr> tags.
        '''
        template = '''<td><a href="{url}">Open</a></td>
            <td>{type}</td>
            <td>{description}</td>
            <td>{address}</td>
            <td class="referral-id-cell"><a href="{referral_url}">{referral}</a></td>
            <td>{assigned_user}</td>
            <td>{start_date}</td>
            <td>{due_date}</td>
            <td>{complete_date}</td>
            <td>{state}</td>'''.encode('utf-8')
        d = copy(self.__dict__)
        d['url'] = self.get_absolute_url()
        d['type'] = self.type
        if self.description:
            d['description'] = smart_truncate(self.description, length=400)
        else:
            d['description'] = ''
        d['address'] = self.referral.address or ''
        d['referral_url'] = self.referral.get_absolute_url()
        d['referral'] = self.referral
        d['assigned_user'] = self.assigned_user.get_full_name()
        if self.start_date:
            d['start_date'] = self.start_date.strftime('%d %b %Y')
        else:
            d['start_date'] = ''
        if self.due_date:
            d['due_date'] = self.due_date.strftime('%d %b %Y')
        else:
            d['due_date'] = ''
        if self.complete_date:
            d['complete_date'] = self.complete_date.strftime('%d %b %Y')
        else:
            d['complete_date'] = ''
        d['state'] = self.state
        return mark_safe(template.format(**d))

    def as_row_actions(self):
        '''
        Returns a HTML table cell containing icons with links to suitable
        actions for the task object (e.g. stop/start, complete, etc.)

        html attr class="is_prs_user_action" is used by javascript in the template to
        check prs_user permissions and disables Actions for readonly users.
        '''
        d = copy(self.__dict__)
        if self.state.name == 'Stopped':
            template = '''<td><a class="is_prs_user_action" href="{start_url}" title="Start"><i class="fa fa-play"></i></a></td>'''.encode('utf-8')
            d['start_url'] = reverse('task_action', kwargs={'pk': self.pk, 'action': 'start'})
        elif not self.complete_date:
            template = '''<td><a class="is_prs_user_action" href="{edit_url}" title="Edit"><i class="fa fa-pencil"></i></a>'''.encode('utf-8')
            template += ''' <a class="is_prs_user_action" href="{complete_url}" title="Complete"><i class="fa fa-check-square-o"></i></a>'''
            template += '''
                <a class="is_prs_user_action" href="{stop_url}" title="Stop"><i class="fa fa-stop"></i></a>
                <a class="is_prs_user_action" href="{reassign_url}" title="Reassign"><i class="fa fa-share"></i></a>
                <a class="is_prs_user_action" href="{cancel_url}" title="Cancel"><i class="fa fa-ban"></i></a>
                <a class="is_prs_user_action" href="{delete_url}" title="Delete"><i class="fa fa-trash-o"></i></a></td>'''
            d['edit_url'] = reverse('task_action', kwargs={'pk': self.pk, 'action': 'update'})
            d['reassign_url'] = reverse(
                'task_action', kwargs={
                    'pk': self.pk, 'action': 'reassign'})
            d['complete_url'] = reverse(
                'task_action', kwargs={
                    'pk': self.pk, 'action': 'complete'})
            d['stop_url'] = reverse('task_action', kwargs={'pk': self.pk, 'action': 'stop'})
            d['cancel_url'] = reverse('task_action', kwargs={'pk': self.pk, 'action': 'cancel'})
            d['delete_url'] = reverse('prs_object_delete', kwargs={'pk': self.pk, 'model': 'task'})
        else:
            template = '<td></td>'.encode('utf-8')
        return mark_safe(template.format(**d))

    def as_row_minus_referral(self):
        '''
        Removes the HTML cell containing the parent referral details.
        '''
        return as_row_subtract_referral_cell(self.as_row())

    @property
    def is_overdue(self):
        '''
        Checks whether the task is overdue and returns True if so.
        '''
        if self.due_date and self.due_date < date.today():
            return True
        else:
            return False

    @property
    def is_stopped(self):
        '''
        Return True if the task is stopped.
        '''
        if self.state.name == 'Stopped':
            return True
        else:
            return False

    def as_row_for_site_home(self):
        '''
        Similar to as_row_with_actions(), but this returns a different set of values as a row for
        the site home view.

        html attr class="is_prs_user_action" is used by javascript in the template to
        check prs_user permissions and disables Actions for readonly users.
        '''
        template = '''<td>{type}</td>'''.encode('utf-8')
        if self.referral.address:  # If the referral has an address, include it in the description field.
            template += '''<td>{description}<br><b>Address: </b>{address}</td>'''
        else:
            template += '''<td>{description}</td>'''
        template += '''
            <td><a href="{referral_url}">{referral_pk}</a></td>
            <td>{type}</td>
            <td>{referring_org}</td>
            <td>{reference}</td>
            <td>{due_date}</td>'''
        if self.is_stopped:  # Render a different set of action icons if the task is stopped.
            template += '''<td class="action-icons-cell">
                <a class="is_prs_user_action" href="{start_url}" title="Start"><i class="fa fa-play"></i></a></td>'''
        elif not self.complete_date:  # Render icons if the task is not completed.
            template += '''<td class="action-icons-cell">
                <a class="is_prs_user_action" href="{complete_url}" title="Complete"><i class="fa fa-check-square-o"></i></a>
                <a class="is_prs_user_action" href="{stop_url}" title="Stop"><i class="fa fa-stop"></i></a>
                <a class="is_prs_user_action" href="{reassign_url}" title="Reassign"><i class="fa fa-share"></i></a>
                <a class="is_prs_user_action" href="{cancel_url}" title="Cancel"><i class="fa fa-ban"></i></a>'''
        else:  # Render an empty table cell.
            template += '<td class="action-icons-cell"></td>'
        d = copy(self.__dict__)
        d['type'] = self.type
<<<<<<< HEAD
        d['description'] = unidecode(self.description or '')
=======
        d['description'] = unidecode(unicode(self.description) or u'')
>>>>>>> b40affc8
        d['referral_url'] = self.referral.get_absolute_url()
        d['referral_pk'] = self.referral.pk
        d['referring_org'] = self.referral.referring_org
        d['reference'] = self.referral.reference
<<<<<<< HEAD
        d['address'] = unidecode(self.referral.address or '')
=======
        d['address'] = unidecode(unicode(self.referral.address) or u'')
>>>>>>> b40affc8
        if self.due_date:
            d['due_date'] = self.due_date.strftime('%d %b %Y')
        else:
            d['due_date'] = ''
        d['start_url'] = reverse('task_action', kwargs={'pk': self.pk, 'action': 'start'})
        d['complete_url'] = reverse('task_action', kwargs={'pk': self.pk, 'action': 'complete'})
        d['reassign_url'] = reverse('task_action', kwargs={'pk': self.pk, 'action': 'reassign'})
        d['stop_url'] = reverse('task_action', kwargs={'pk': self.pk, 'action': 'stop'})
        d['cancel_url'] = reverse('task_action', kwargs={'pk': self.pk, 'action': 'cancel'})
        return mark_safe(template.format(**d))

    def as_row_for_index_print(self):
        '''
        As above, minus the column for icons.
        '''
        template = '''<td>{type}</td>'''.encode('utf-8')
        # If the task referral has an address, combine it into the next cell.
        if self.referral.address:
            template += '<td>{description}<br><b>Address: </b>{address}</td>'
        else:
            template += '<td>{description}</td>'
        template += '''<td>{referral_pk}</td>
            <td>{type}</td>
            <td>{referring_org}</td>
            <td>{reference}</td>
            <td>{due_date}</td>'''
        d = copy(self.__dict__)
        d['type'] = self.type
<<<<<<< HEAD
        d['description'] = unidecode(self.description or '')
=======
        d['description'] = unidecode(unicode(self.description) or u'')
>>>>>>> b40affc8
        d['referral_pk'] = self.referral.pk
        d['referring_org'] = self.referral.referring_org
        d['type'] = self.referral.type
        d['reference'] = self.referral.reference
<<<<<<< HEAD
        d['address'] = unidecode(self.referral.address or '')
=======
        d['address'] = unidecode(unicode(self.referral.address) or u'')
>>>>>>> b40affc8
        if self.due_date:
            d['due_date'] = self.due_date.strftime("%d %b %Y")
        else:
            d['due_date'] = ''
        return mark_safe(template.format(**d))

    def as_tbody(self):
        '''
        Returns a string of HTML to render the object details inside <tbody> tags.
        '''
        template = '''<tr><th>Type</th><td>{type}</td></tr>
            <tr><th>Referral ID</th><td><a href="{referral_url}">{referral_id}</a></td></tr>
            <tr><th>Referrer's reference</th><td>{reference}</td></tr>
            <tr><th>Assigned to</th><td>{assigned_user}</td></tr>
            <tr><th>Description</th><td>{description}</td></tr>
            <tr><th>Start date</th><td>{start_date}</td></tr>
            <tr><th>Due date</th><td>{due_date}</td></tr>
            <tr><th>Status</th><td>{state}</td></tr>
            <tr><th>Completion date</th><td>{complete_date}</td></tr>
            <tr><th>Stop date</th><td>{stop_date}</td></tr>
            <tr><th>Restart date</th><td>{restart_date}</td></tr>
            <tr><th>Stop time (days)</th><td>{stop_time}</td></tr>'''.encode('utf-8')
        d = copy(self.__dict__)
        d['type'] = self.type
        d['referral_url'] = reverse(
            'referral_detail',
            kwargs={
                'pk': self.referral.pk,
                'related_model': 'tasks'})
        d['referral_id'] = self.referral.pk
        d['reference'] = self.referral.reference
        d['assigned_user'] = self.assigned_user.get_full_name()
        d['state'] = self.state
        if self.start_date:
            d['start_date'] = self.start_date.strftime('%d-%b-%Y')
        else:
            d['start_date'] = ''
        if d['due_date']:
            d['due_date'] = self.due_date.strftime("%d-%b-%Y")
        if d['complete_date']:
            d['complete_date'] = self.complete_date.strftime("%d-%b-%Y")
        else:
            d['complete_date'] = ''
        if d['stop_date']:
            d['stop_date'] = self.stop_date.strftime("%d-%b-%Y")
        else:
            d['stop_date'] = ''
        if d['restart_date']:
            d['restart_date'] = self.restart_date.strftime("%d-%b-%Y")
        else:
            d['restart_date'] = ''
        if d['stop_time'] == 0:
            d['stop_time'] = ''
<<<<<<< HEAD
        d['description'] = unidecode(self.description or '')
=======
        d['description'] = unidecode(unicode(self.description) or u'')
>>>>>>> b40affc8
        return mark_safe(template.format(**d).strip())

    def email_user(self, from_email=None):
        '''
        Method to email the assigned user a notification message about this task.
        '''
        subject = 'PRS task assignment notification (referral ID {0})'.format(self.referral.pk)
        if not from_email:
            from_email = settings.APPLICATION_ALERTS_EMAIL
        to_email = self.assigned_user.email
        referral_url = settings.SITE_URL + self.referral.get_absolute_url()
        address = self.referral.address or '(not recorded)'
        text_content = '''This is an automated message to let you know that you have
            been assigned a PRS task ({0}) by the sending user.\n
            This task is attached to referral ID {1}.\nThe referral reference is: {2}.\n
            The referral address is: {3}\n
            '''.format(self.pk, self.referral.pk, self.referral.reference, address)
        html_content = '''<p>This is an automated message to let you know that you have
            been assigned a PRS task ({0}) by the sending user.</p>
            <p>The task is attached to referral {1}, located at this URL:</p>
            <p>{2}</p>
            <p>The referral reference is: {3}</p>
            <p>The referral address is: {4}</p>
            '''.format(self.type.name, self.referral.pk, referral_url, self.referral.reference, address)
        msg = EmailMultiAlternatives(subject, text_content, from_email, [to_email])
        msg.attach_alternative(html_content, 'text/html')
        msg.send(fail_silently=False)


class Record(ReferralBaseModel):
    '''
    Inherits from the abstract model class ReferralBaseModel.
    A record is a reference to an electronic file, and is associated with a
    Referral.
    '''
    name = models.CharField(
        max_length=200,
        help_text='The name/description of the record (max 200 characters).',
        validators=[MaxLengthValidator(200)])
    referral = models.ForeignKey(Referral, on_delete=models.PROTECT)
    uploaded_file = models.FileField(
        blank=True,
        null=True,
        max_length=255,
        upload_to='uploads/%Y/%m/%d',
        help_text='Allowed file types: TIF,JPG,GIF,PNG,DOC,DOCX,XLS,XLSX,CSV,PDF,TXT,ZIP,MSG,QGS'
    )
    infobase_id = models.SlugField(
        blank=True, null=True, verbose_name='Infobase ID',
        help_text='Infobase object ID (optional).')
    description = models.TextField(blank=True, null=True)
    order_date = models.DateField(
        blank=True, null=True, verbose_name='date',
        help_text='Optional date (for sorting purposes).')
    notes = models.ManyToManyField('Note', blank=True)
    headers = [
        'Record', 'Date', 'Name', 'Infobase ID', 'Referral ID', 'Type', 'Size']
    tools_template = 'referral/record_tools.html'

    def __unicode__(self):
        return unicode('Record: {}'.format(smart_truncate(self.name, length=40)))

    def save(self, force_insert=False, force_update=False, *args, **kwargs):
        '''Overide save() to cleanse text input fields.
        '''
<<<<<<< HEAD
        self.name = unidecode(self.name)
        if self.description:
            self.description = unidecode(self.description)
=======
        self.name = unidecode(unicode(self.name))
        if self.description:
            self.description = unidecode(unicode(self.description))
>>>>>>> b40affc8
        super(Record, self).save(force_insert, force_update)

    @property
    def filename(self):
        if self.uploaded_file and os.path.exists(self.uploaded_file.path):
            return self.uploaded_file.name.rsplit('/', 1)[-1]
        else:
            return ''

    @property
    def extension(self):
        try:  # Account for SuspiciousFileOperation exceptions.
            if self.uploaded_file and os.path.exists(self.uploaded_file.path):
                ext = os.path.splitext(self.uploaded_file.name)[1]
                return ext.replace('.', '').upper()
            else:
                return ''
        except SuspiciousFileOperation:
            return ''

    @property
    def filesize_str(self):
        try:  # Account for SuspiciousFileOperation exceptions.
            if self.uploaded_file and os.path.exists(self.uploaded_file.path):
                num = self.uploaded_file.size
                for x in ['b', 'Kb', 'Mb', 'Gb']:
                    if num < 1024.0:
                        return '{:3.1f}{}'.format(num, x)
                    num /= 1024.0
            else:
                return ''
        except SuspiciousFileOperation:
            return ''

    def as_row(self):
        '''
        Returns a string of HTML that renders the object details as table row cells.
        Remember to enclose this function in <tr> tags.
        '''
        template = '''<td><a href="{url}">Open</a></td>
            <td>{order_date}</td>
            <td>{name}</td>
            <td><a href="{infobase_url}">{infobase_id}</a></td>
            <td class="referral-id-cell"><a href="{referral_url}">{referral}</a></td>
            <td><a href="{download_url}">{filetype}</a></td>
            <td>{filesize}</td>'''.encode('utf-8')
        d = copy(self.__dict__)
        d['url'] = self.get_absolute_url()
        if self.order_date:
            d['order_date'] = self.order_date.strftime('%d %b %Y')
        else:
            d['order_date'] = ''
        d['referral_url'] = self.referral.get_absolute_url()
        d['referral'] = self.referral
        if self.infobase_id:
            d['infobase_url'] = reverse('infobase_shortcut', kwargs={'pk': self.pk})
            d['infobase_id'] = self.infobase_id
        else:
            d['infobase_url'] = ''
            d['infobase_id'] = ''
        if self.uploaded_file:
            d['download_url'] = reverse('download_record', kwargs={'pk': self.pk})
            d['filetype'] = self.extension
            d['filesize'] = self.filesize_str
        else:
            d['download_url'] = ''
            d['filetype'] = ''
            d['filesize'] = ''
        return mark_safe(template.format(**d))

    def as_row_actions(self):
        '''
        Returns a HTML table cell containing icons with links to suitable
        actions for the record object (edit, delete, etc.)

        html attr class="is_prs_user_action" is used by javascript in the template to
        check prs_user permissions and disables Actions for readonly users.
        '''
        template = '''<td><a class="is_prs_user_action" href="{edit_url}" title="Edit"><i class="fa fa-pencil"></i></a>
            <a class="is_prs_user_action" href="{delete_url}" title="Delete"><i class="fa fa-trash-o"></i></a></td>'''.encode('utf-8')
        d = copy(self.__dict__)
        d['edit_url'] = reverse('prs_object_update', kwargs={'pk': self.pk, 'model': 'records'})
        d['delete_url'] = reverse('prs_object_delete', kwargs={'pk': self.pk, 'model': 'records'})
        return mark_safe(template.format(**d))

    def as_row_minus_referral(self):
        '''
        Removes the HTML cell containing the parent referral details.
        '''
        return as_row_subtract_referral_cell(self.as_row())

    def as_tbody(self):
        '''
        Returns a string of HTML to render the object details inside <tbody> tags.
        '''
        template = '''<tr><th>Name</th><td>{name}</td></tr>
            <tr><th>Referral</th><td><a href="{referral_url}">{referral}</a></td></tr>
            <tr><th>Referrer's reference</th><td>{reference}</td></tr>
            <tr><th>Infobase ID</th><td><a href="{infobase_url}">{infobase_id}</a></td></tr>
            <tr><th>Description</th><td>{description}</td></tr>
            <tr><th>File type</th><td><a href="{download_url}">{filetype}</a></td></tr>
            <tr><th>File size</th><td>{filesize}</td></tr>
            <tr><th>Date</th><td>{order_date}</td</tr>'''.encode('utf-8')
        d = copy(self.__dict__)
        d['referral_url'] = reverse(
            'referral_detail',
            kwargs={
                'pk': self.referral.pk,
                'related_model': 'records'})
        d['referral'] = self.referral
        d['reference'] = self.referral.reference
        if self.infobase_id:
            d['infobase_url'] = reverse('infobase_shortcut', kwargs={'pk': self.pk})
            d['infobase_id'] = self.infobase_id
        else:
            d['infobase_url'] = ''
            d['infobase_id'] = ''
        if self.uploaded_file:
            d['download_url'] = reverse('download_record', kwargs={'pk': self.pk})
            d['filetype'] = self.extension
            d['filesize'] = self.filesize_str
        else:
            d['download_url'] = ''
            d['filetype'] = ''
            d['filesize'] = ''
        if self.order_date:
            d['order_date'] = self.order_date.strftime('%d-%b-%Y')
        else:
            d['order_date'] = ''
        d['creator'] = self.creator.get_full_name()
        return mark_safe(template.format(**d).strip())


class Note(ReferralBaseModel):
    '''
    Inherits from the abstract model class ReferralBaseModel.
    A note or comment about a referral. These notes are meant to supplement
    formal record-keeping procedures only. HTML-formatted text is allowed.
    '''
    referral = models.ForeignKey(Referral, on_delete=models.PROTECT)
    type = models.ForeignKey(
        NoteType, on_delete=models.PROTECT, blank=True, null=True,
        verbose_name='note type', help_text='The type of note (optional).')
    note_html = models.TextField(verbose_name='note')
    note = models.TextField(editable=False)
    order_date = models.DateField(
        blank=True, null=True, verbose_name='date',
        help_text='Optional date (for sorting purposes).')
    headers = ['Note', 'Type', 'Creator', 'Date', 'Note', 'Referral ID']
    tools_template = 'referral/note_tools.html'
    records = models.ManyToManyField('Record', blank=True)

    class Meta:
        ordering = ['order_date']

    def __unicode__(self):
        return unicode(self.short_note)

    def save(self, force_insert=False, force_update=False, *args, **kwargs):
        '''
        Overide the Note model save() to cleanse the HTML used.
        '''
        self.note_html = unidecode(unicode(dewordify_text(self.note_html)))
        self.note_html = clean.clean_html(self.note_html)
        # Strip HTML tags and save as plain text.
        t = fromstring(self.note_html)
        self.note = unicode(t.text_content())
        super(Note, self).save(force_insert, force_update)

    @property
    def short_note(self, x=12):
<<<<<<< HEAD
        text = unidecode(self.note)
=======
        text = unidecode(unicode(self.note))
>>>>>>> b40affc8
        text = text.replace('\n', ' ').replace('\r', ' ')  # Replace newlines.
        words = text.split(' ')
        if len(words) > x:
            return '{}...'.format(' '.join(words[:x]))
        else:
            return text

    def as_row(self):
        '''
        Returns a string of HTML that renders the object details as table row cells.
        Remember to enclose this function in <tr> tags.
        '''
        template = '''<td><a href="{url}">Open</a></td>
            <td>{type}</td>
            <td>{creator}</td>
            <td>{order_date}</td>
            <td>{note}</td>
            <td class="referral-id-cell"><a href="{referral_url}">{referral}</a></td>'''.encode('utf-8')
        d = copy(self.__dict__)
        d['url'] = self.get_absolute_url()
        if self.type:
            d['type'] = '<img src="/static/' + self.type.icon.__unicode__() + \
                '" title="{0}" />'.format(self.type.name)
        else:
            d['type'] = ''
        d['creator'] = self.creator.get_full_name()
        if self.order_date:
            d['order_date'] = self.order_date.strftime('%d %b %Y')
        else:
            d['order_date'] = ''
<<<<<<< HEAD
        d['note'] = smart_truncate(unidecode(self.note), length=400)
=======
        d['note'] = smart_truncate(unicode(unidecode(self.note)), length=400)
>>>>>>> b40affc8
        d['referral_url'] = self.referral.get_absolute_url()
        d['referral'] = self.referral
        return mark_safe(template.format(**d))

    def as_row_actions(self):
        '''Returns a HTML table cell containing icons with links to suitable
        actions for the note object (edit, delete, etc.)

        html attr class="is_prs_user_action" is used by javascript in the template to
        check prs_user permissions and disables Actions for readonly users.
        '''
        template = '''<td><a class="is_prs_user_action" href="{edit_url}" title="Edit"><i class="fa fa-pencil"></i></a>
            <a class="is_prs_user_action" href="{delete_url}" title="Delete"><i class="fa fa-trash-o"></i></a></td>'''.encode('utf-8')
        d = copy(self.__dict__)
        d['edit_url'] = reverse('prs_object_update', kwargs={'pk': self.pk, 'model': 'notes'})
        d['delete_url'] = reverse('prs_object_delete', kwargs={'pk': self.pk, 'model': 'notes'})
        return mark_safe(template.format(**d))

    def as_row_minus_referral(self):
        '''
        Removes the HTML cell containing the parent referral details.
        '''
        return as_row_subtract_referral_cell(self.as_row())

    def as_tbody(self):
        '''
        Returns a string of HTML to render the object details inside <tbody> tags.
        '''
        template = '''<tr><th>Referral</th><td><a href="{referral_url}">{referral}</a></td></tr>
            <tr><th>Referrer's reference</th><td>{reference}</td></tr>
            <tr><th>Type</th><td>{type}</td></tr>
            <tr><th>Created by</th><td>{creator}</td</tr>
            <tr><th>Date</th><td>{order_date}</td</tr>
            <tr class="highlight"><th>Note</th><td>{note_html}</td></tr>'''.encode('utf-8')
        d = copy(self.__dict__)
        d['referral_url'] = reverse(
            'referral_detail',
            kwargs={
                'pk': self.referral.pk,
                'related_model': 'notes'})
        d['referral'] = self.referral
        d['reference'] = self.referral.reference
        d['type'] = self.type or ''
        d['creator'] = self.creator.get_full_name()
        if self.order_date:
            d['order_date'] = self.order_date.strftime('%d-%b-%Y')
        else:
            d['order_date'] = ''
<<<<<<< HEAD
        d['note_html'] = unidecode(self.note_html)
=======
        d['note_html'] = unidecode(unicode(self.note_html))
>>>>>>> b40affc8
        return mark_safe(template.format(**d).strip())


class ConditionCategory(ReferralLookup):
    """Lookup table for Condition categories.
    """
    class Meta(ReferralLookup.Meta):
        verbose_name_plural = 'condition categories'


class ModelCondition(ReferralBaseModel):
    """Represents a 'model condition' with standard text.
    """
    category = models.ForeignKey(
        ConditionCategory, on_delete=models.PROTECT, blank=True, null=True)
    condition = models.TextField(help_text="Model condition")
    identifier = models.CharField(
        max_length=100, blank=True, null=True,
        help_text="The decision-making authority's identifying number or code for this condition.",
        validators=[MaxLengthValidator(100)])


class Condition(ReferralBaseModel):
    """Model type to handle proposed & approved conditions on referrals.
    Note that referral may be blank; this denotes a "standard" model condition.
    """
    referral = models.ForeignKey(
        Referral, on_delete=models.PROTECT, blank=True, null=True)
    condition = models.TextField(editable=False, blank=True, null=True)
    condition_html = models.TextField(
        blank=True, null=True, verbose_name='approved condition',
        help_text='''Insert words exactly as in the decision-maker's letter
        of approval, and add any advice notes relating to DPaW.''')
    proposed_condition = models.TextField(editable=False, blank=True, null=True)
    proposed_condition_html = models.TextField(
        verbose_name='proposed condition', blank=True, null=True,
        help_text='Condition text proposed by DPaW.')
    identifier = models.CharField(
        max_length=100, blank=True, null=True,
        help_text="The decision-making authority's identifying number or code for this condition.",
        validators=[MaxLengthValidator(100)])
    tags = TaggableManager(blank=True)
    clearance_tasks = models.ManyToManyField(
        Task, through='Clearance', editable=False, symmetrical=True,
        related_name='clearance_requests')
    category = models.ForeignKey(
        ConditionCategory, on_delete=models.PROTECT, blank=True, null=True)
    model_condition = models.ForeignKey(
        ModelCondition, on_delete=models.PROTECT, blank=True, null=True,
        related_name='model_condition',
        help_text='Model text on which this condition is based')
    headers = [
        'Condition', 'No.', 'Proposed condition', 'Approved condition',
        'Category', 'Referral ID']
    tools_template = 'referral/condition_tools.html'

    def save(self, force_insert=False, force_update=False, *args, **kwargs):
        '''
        Overide the Condition models's save() to cleanse the HTML input.
        '''
        if self.condition_html:
            self.condition_html = unidecode(unicode(dewordify_text(self.condition_html)))
            self.condition_html = clean.clean_html(self.condition_html)
            t = fromstring(self.condition_html)
            self.condition = unicode(t.text_content())
        else:
            self.condition_html = ''
            self.condition = ''
        if self.proposed_condition_html:
            self.proposed_condition_html = unidecode(unicode(dewordify_text(self.proposed_condition_html)))
            self.proposed_condition_html = clean.clean_html(self.proposed_condition_html)
            t = fromstring(self.proposed_condition_html)
            self.proposed_condition = unicode(t.text_content())
        else:
            self.proposed_condition_html = ''
            self.proposed_condition = ''
        super(Condition, self).save(force_insert, force_update)

    def as_row(self):
        '''
        Returns a string of HTML that renders the object details as table row cells.
        Remember to enclose this function in <tr> tags.
        '''
        template = '''<td><a href="{url}">Open</a></td>
            <td>{identifier}</td>
            <td>{proposed_condition}</td>
            <td>{condition}</td>
            <td>{category}</td>
            <td class="referral-id-cell"><a href="{referral_url}">{referral}</a></td>'''.encode('utf-8')
        d = copy(self.__dict__)
        d['url'] = self.get_absolute_url()
        d['identifier'] = self.identifier or ''
        if self.proposed_condition:
            d['proposed_condition'] = smart_truncate(self.proposed_condition, length=300)
        else:
            d['proposed_condition'] = ''
        d['condition'] = smart_truncate(self.condition, length=300)
        # Condition "category" is actually an optional single Tag.
        if self.category:
            d['category'] = self.category.name
        else:
            d['category'] = ''
        if self.referral:
            d['referral_url'] = reverse(
                'referral_detail',
                kwargs={
                    'pk': self.referral.pk,
                    'related_model': 'conditions'})
        else:
            d['referral_url'] = ''
        d['referral'] = self.referral or ''
        return mark_safe(template.format(**d))

    def as_row_actions(self):
        '''Returns a HTML table cell containing icons with links to suitable
        actions for the condition object (edit, delete, etc.)

        html attr class="is_prs_user_action" is used by javascript in the template to
        check prs_user permissions and disables Actions for readonly users.
        '''
        template = '''<td><a class="is_prs_user_action" href="{add_clearance_url}" title="Add clearance"><i class="fa fa-plus"></i></a>
            <a class="is_prs_user_action" href="{edit_url}" title="Edit"><i class="fa fa-pencil"></i></a>
            <a class="is_prs_user_action" href="{delete_url}" title="Delete"><i class="fa fa-trash-o"></i></a></td>'''.encode('utf-8')
        d = copy(self.__dict__)
        d['add_clearance_url'] = reverse('condition_clearance_add', kwargs={'pk': self.pk})
        d['edit_url'] = reverse('prs_object_update', kwargs={'pk': self.pk, 'model': 'conditions'})
        d['delete_url'] = reverse(
            'prs_object_delete', kwargs={
                'pk': self.pk, 'model': 'conditions'})
        return mark_safe(template.format(**d))

    def as_row_minus_referral(self):
        '''
        Removes the HTML cell containing the parent referral details.
        '''
        return as_row_subtract_referral_cell(self.as_row())

    def as_tbody(self):
        '''
        Returns a string of HTML to render the object details inside <tbody> tags.
        '''
        template = '''<tr><th>Referral</th><td><a href="{referral_url}">{referral}</a></td></tr>
            <tr><th>Referrer's reference</th><td>{reference}</td></tr>
            <tr><th>Number</th><td>{identifier}</td></tr>
            <tr><th>Model condition</th><td>{model_condition}</td></tr>
            <tr><th>Proposed condition text</th><td>{proposed_condition_html}</td></tr>
            <tr><th>Approved condition text</th><td>{condition_html}</td></tr>
            <tr><th>Category</th><td>{category}</td></tr>'''.encode('utf-8')
        d = copy(self.__dict__)
        if self.referral:
            d['referral_url'] = reverse(
                'referral_detail',
                kwargs={
                    'pk': self.referral.pk,
                    'related_model': 'conditions'})
            d['referral'] = self.referral
            d['reference'] = self.referral.reference
        else:
            d['referral_url'] = ''
            d['referral'] = ''
            d['reference'] = ''
        d['identifier'] = self.identifier or ''
        if self.model_condition:
            d['model_condition'] = self.model_condition.condition
        else:
            d['model_condition'] = ''
        if self.category:
            d['category'] = self.category.name
        else:
            d['category'] = ''
        return mark_safe(template.format(**d).strip())

    def add_clearance(self, task, deposited_plan=None):
        """Get or create a Clearance object on this Condition.
        """
        clearance, created = Clearance.objects.get_or_create(
            condition=self,
            task=task,
            deposited_plan=deposited_plan)
        return clearance


class ClearanceManager(models.Manager):
    '''
    Custom Manager for Clearance models to return current clearances.
    '''

    def current(self):
        return self.filter(task__effective_to__isnull=True, condition__effective_to__isnull=True)

    def active(self):
        return self.filter(task__effective_to__isnull=True, condition__effective_to__isnull=True)

    def deleted(self):
        return self.filter(task__effective_to__isnull=False)


class Clearance(models.Model):
    '''
    Intermediate class for relationships between Condition and Task objects.
    '''
    condition = models.ForeignKey(Condition, on_delete=models.PROTECT)
    task = models.ForeignKey(Task, on_delete=models.PROTECT)
    date_created = models.DateField(auto_now_add=True)
    deposited_plan = models.CharField(
        max_length=200, null=True, blank=True,
        validators=[MaxLengthValidator(200)])
    headers = [
        'Clearance', 'Condition no.', 'Condition', 'Category', 'Task',
        'Deposited plan', 'Referral ID']
    objects = ClearanceManager()

    def __unicode__(self):
        return unicode('{0} condition {1} has task {2}'.format(
            self.pk, self.condition.pk, self.task.pk))

    def get_absolute_url(self):
        return unicode(
            reverse('prs_object_detail', kwargs={'model': 'clearance', 'pk': self.pk}))

    def as_row(self):
        '''
        Returns a string of HTML that renders the object details as table row
        cells. Remember to enclose this function in <tr> tags.
        '''
        template = '''<td><a href="{url}">Open</a></td>
            <td>{identifier}</td>
            <td>{condition}</td>
            <td>{category}</td>
            <td>{task}</td>
            <td>{deposited_plan}</td>
            <td class="referral-id-cell"><a href="{referral_url}">{referral}</a></td>'''.encode('utf-8')
        d = copy(self.__dict__)
        d['url'] = self.get_absolute_url()
        d['identifier'] = self.condition.identifier or ''
        d['condition'] = smart_truncate(self.condition.condition, length=400)
        # Condition "category" is actually an optional single tag.
        if self.condition.tags.all():
            d['category'] = self.condition.tags.all()[0].name
        else:
            d['category'] = ''
        if self.task.description:
<<<<<<< HEAD
            d['task'] = smart_truncate(unidecode(self.task.description), length=400)
=======
            d['task'] = smart_truncate(unidecode(unicode(self.task.description)), length=400)
>>>>>>> b40affc8
        else:
            d['task'] = self.task.type.name
        d['deposited_plan'] = self.deposited_plan or ''
        d['referral'] = self.task.referral
        d['referral_url'] = self.task.referral.get_absolute_url()
        return mark_safe(template.format(**d))

    def as_tbody(self):
        '''
        Returns a string of HTML to render the object details inside <tbody> tags.
        '''
        template = '''<tr><th>Referral</th><td><a href="{referral_url}">{referral}</a></td></tr>
            <tr><th>Referrer's reference</th><td>{reference}</td></tr>
            <tr><th>Referral description</th><td>{referral_desc}</td></tr>
            <tr><th>Condition ID</th><td><a href="{condition_url}">{condition}</a></td></tr>
            <tr><th>Approved condition text</th><td>{condition_html}</td></tr>
            <tr><th>Task ID</th><td><a href="{task_url}">{task}</a></td></tr>
            <tr><th>Task description</th><td>{task_desc}</td></tr>
            <tr><th>Deposited plan</th><td>{deposited_plan}</td></tr>'''.encode('utf-8')
        d = copy(self.__dict__)
        d['referral'] = self.task.referral
        d['referral_url'] = self.task.referral.get_absolute_url()
        d['reference'] = self.task.referral.reference
<<<<<<< HEAD
        d['referral_desc'] = unidecode(self.task.referral.description or '')
=======
        d['referral_desc'] = unidecode(unicode(self.task.referral.description) or u'')
>>>>>>> b40affc8
        d['condition_url'] = reverse(
            'prs_object_detail', kwargs={'pk': self.condition.pk, 'model': 'conditions'})
        d['condition'] = self.condition
        d['condition_html'] = self.condition.condition_html
        d['task_url'] = reverse('prs_object_detail', kwargs={'pk': self.task.pk, 'model': 'tasks'})
        d['task'] = self.task
<<<<<<< HEAD
        d['task_desc'] = unidecode(self.task.description or '')
=======
        d['task_desc'] = unidecode(unicode(self.task.description) or u'')
>>>>>>> b40affc8
        d['deposited_plan'] = self.deposited_plan or ''
        return mark_safe(template.format(**d).strip())


class Location(ReferralBaseModel):
    '''
    Inherits from the abstract model class ReferralBaseModel.
    '''
    address_no = models.IntegerField(null=True, blank=True, verbose_name='address number')
    address_suffix = models.CharField(max_length=10, null=True, blank=True,
                                      validators=[MaxLengthValidator(10)])
    road_name = models.CharField(max_length=100, null=True, blank=True,
                                 validators=[MaxLengthValidator(100)])
    road_suffix = models.CharField(max_length=100, null=True, blank=True,
                                   validators=[MaxLengthValidator(100)])
    locality = models.CharField(max_length=100, null=True, blank=True,
                                validators=[MaxLengthValidator(100)])
    postcode = models.CharField(max_length=6, null=True, blank=True,
                                validators=[MaxLengthValidator(6)])
    landuse = models.TextField(null=True, blank=True)
    lot_no = models.CharField(max_length=100, null=True, blank=True, verbose_name='lot number',
                              validators=[MaxLengthValidator(100)])
    lot_desc = models.TextField(null=True, blank=True)
    strata_lot_no = models.CharField(max_length=100, null=True, blank=True,
                                     validators=[MaxLengthValidator(100)])
    strata_lot_desc = models.TextField(null=True, blank=True)
    reserve = models.TextField(null=True, blank=True)
    cadastre_obj_id = models.IntegerField(null=True, blank=True)
    referral = models.ForeignKey(Referral, on_delete=models.PROTECT)
    poly = models.PolygonField(srid=4283, null=True, blank=True, help_text='Optional.')
    address_string = models.TextField(null=True, blank=True, editable=True)
    headers = ['Location', 'Address', 'Polygon', 'Referral ID']
    tools_template = 'referral/location_tools.html'

    @property
    def nice_address(self):
        address = ''
        if self.address_no:
            address += str(self.address_no)
        if self.address_suffix and self.address_no:
            address += self.address_suffix
        if self.lot_no and self.address_no:
            address += ' (Lot ' + self.lot_no + ')'
        elif self.lot_no:
            address += 'Lot ' + self.lot_no
        if self.road_name:
            address += ' ' + self.road_name
        if self.road_suffix:
            address += ' ' + self.road_suffix
        if self.locality:
            address += ' ' + self.locality
        if self.postcode:
            address += ' ' + self.postcode
        return address

    def save(self, *args, **kwargs):
        '''
        Overide the standard save method; inserts nice_address into address_string field.
        '''
        self.address_string = self.nice_address.lower()
        super(Location, self).save(*args, **kwargs)

    def as_row(self):
        '''
        Returns a string of HTML that renders the object details as table row cells.
        Remember to enclose this function in <tr> tags.
        '''
        template = '''<td><a href="{url}">Open</a></td>
            <td>{address}</td>
            <td>{polygon}</td>
            <td class="referral-id-cell"><a href="{referral_url}">{referral}</a></td>'''.encode('utf-8')
        d = copy(self.__dict__)
        d['url'] = reverse('prs_object_detail', kwargs={'pk': self.pk, 'model': 'locations'})
        d['address'] = self.nice_address or 'none'
        if self.poly:
            d['polygon'] = '<img src="/static/img/draw_polyline.png" alt="Polygon" />'
        else:
            d['polygon'] = ''
        d['referral_url'] = reverse(
            'referral_detail',
            kwargs={
                'pk': self.referral.pk,
                'related_model': 'locations'})
        d['referral'] = self.referral
        return mark_safe(template.format(**d))

    def as_row_actions(self):
        '''Returns a HTML table cell containing icons with links to suitable
        actions for the location object (edit, delete, etc.)

        html attr class="is_prs_user_action" is used by javascript in the template to
        check prs_user permissions and disables Actions for readonly users.
        '''
        template = '''<td><a class="is_prs_user_action" href="{edit_url}" title="Edit"><i class="fa fa-pencil"></i></a>
            <a class="is_prs_user_action" href="{delete_url}" title="Delete"><i class="fa fa-trash-o"></i></a></td>'''.encode('utf-8')
        d = copy(self.__dict__)
        d['edit_url'] = reverse('prs_object_update', kwargs={'pk': self.pk, 'model': 'locations'})
        d['delete_url'] = reverse(
            'prs_object_delete', kwargs={
                'pk': self.pk, 'model': 'locations'})
        return mark_safe(template.format(**d))

    def as_row_minus_referral(self):
        '''
        Removes the HTML cell containing the parent referral details.
        '''
        return as_row_subtract_referral_cell(self.as_row())

    def as_tbody(self):
        '''
        Returns a string of HTML to render the object details inside <tbody> tags.
        '''
        template = '''<tr><th>Referral</th><td><a href="{referral_url}">{referral}</a></td></tr>
            <tr><th>Referrer's reference</th><td>{reference}</td></tr>
            <tr><th>Short address</th><td>{address}</td></tr>
            <tr><th>Lot no</th><td>{lot_no}</td></tr>
            <tr><th>Address no</th><td>{address_no}</td></tr>
            <tr><th>Address suffix</th><td>{address_suffix}</td></tr>
            <tr><th>Road name</th><td>{road_name}</td></tr>
            <tr><th>Road suffix</th><td>{road_suffix}</td></tr>
            <tr><th>Locality</th><td>{locality}</td></tr>
            <tr><th>Postcode</th><td>{postcode}</td></tr>'''.encode('utf-8')
        d = copy(self.__dict__)
        d['url'] = self.get_absolute_url()
        d['referral_url'] = reverse(
            'referral_detail',
            kwargs={
                'pk': self.referral.pk,
                'related_model': 'locations'})
        d['referral'] = self.referral
        d['reference'] = self.referral.reference
        d['address'] = self.nice_address or 'none'
        d['lot_no'] = self.lot_no or ''
        d['address_no'] = self.address_no or ''
        d['address_suffix'] = self.address_suffix or ''
        d['road_name'] = self.road_name or ''
        d['road_suffix'] = self.road_suffix or ''
        d['locality'] = self.locality or ''
        d['postcode'] = self.postcode or ''
        return mark_safe(template.format(**d).strip())


class Bookmark(ReferralBaseModel):
    '''
    Inherits from the abstract model class ReferralBaseModel.
    Users are able to bookmark referrals for faster access.
    '''
    referral = models.ForeignKey(Referral, on_delete=models.PROTECT)
    user = models.ForeignKey(
        settings.AUTH_USER_MODEL, on_delete=models.PROTECT,
        related_name='referral_user_bookmark')
    description = models.CharField(
        max_length=200, blank=True, null=True,
        help_text='Maximum 200 characters.',
        validators=[MaxLengthValidator(200)])
    headers = ['Referral ID', 'Bookmark description', 'Actions']

    def save(self, force_insert=False, force_update=False, *args, **kwargs):
        '''Overide save() to cleanse text input to the description field.
        '''
        if self.description:
<<<<<<< HEAD
            self.description = unidecode(self.description)
=======
            self.description = unidecode(unicode(self.description))
>>>>>>> b40affc8
        super(Bookmark, self).save(force_insert, force_update)

    def as_row(self):
        '''
        Returns a string of HTML that renders the object details as table row cells.
        Remember to enclose this function in <tr> tags.

        html attr class="is_prs_user_action" is used by javascript in the template to
        check prs_user permissions and disables Actions for readonly users.
        '''
        template = '''<td><a href="{referral_url}">{referral}</a></td>
            <td>{description}</td>
            <td><a class="is_prs_user_action" href="{delete_url}" title="Delete"><i class="fa fa-trash-o"></i></a></td>'''.encode('utf-8')
        d = copy(self.__dict__)
        d['referral_url'] = self.referral.get_absolute_url()
        d['referral'] = self.referral
        d['description'] = self.description
        d['delete_url'] = reverse(
            'prs_object_delete', kwargs={
                'pk': self.pk, 'model': 'bookmarks'})
        return mark_safe(template.format(**d))

    def as_tbody(self):
        '''
        Returns a string of HTML to render the object details inside <tbody> tags.
        '''
        template = '''<tr><th>Referral</th><td><a href="{referral_url}">{referral}</a></td></tr>
            <tr><th>Referrer's reference</th><td>{reference}</td></tr>
            <tr><th>User</th><td>{user}</td></tr>
            <tr><th>Description</th><td>{description}</td></tr>'''.encode('utf-8')
        d = copy(self.__dict__)
        d['referral_url'] = reverse('referral_detail', kwargs={'pk': self.referral.pk})
        d['referral'] = self.referral
        d['reference'] = self.referral.reference
        d['user'] = self.user.get_full_name()
        d['description'] = self.description
        return mark_safe(template.format(**d))


class UserProfile(models.Model):
    '''
    An extension of the Django auth model, to add additional fields to each User
    '''
    user = models.OneToOneField(settings.AUTH_USER_MODEL)
    agency = models.ForeignKey(Agency, on_delete=models.PROTECT, blank=True, null=True)
    # Referral history is a list of 2-tuples: (referral pk, datetime)
    referral_history = models.TextField(blank=True, null=True)
    task_history = models.TextField(blank=True, null=True)

    def __unicode__(self):
        return unicode('{0}'.format(self.user.username))

    def last_referral(self):
        '''
        Return the last referral that the user opened, or None.
        The last referral opened is the last item on the referral_history list in the user's profile.
        '''
        if not self.referral_history:
            return None
        ref_history = json.loads(self.referral_history)
        # Reverse the list, then iterate through it until we open a non-deleted referral.
        ref_history.reverse()
        for i in ref_history:
            r = Referral.objects.get(pk=i[0])
            if not r.effective_to:  # Referral hasn't been deleted.
                return r

    def is_prs_user(self):
        """Returns group membership of the PRS user group.
        """
        return self.user.groups.filter(name=settings.PRS_USER_GROUP).exists()

    def is_power_user(self):
        """Returns group membership of the PRS power user group.
        """
        return self.user.is_superuser or self.user.groups.filter(
            name=settings.PRS_POWER_USER_GROUP).exists()


def create_user_profile(**kwargs):
    UserProfile.objects.get_or_create(user=kwargs['user'])

# Connect the user_logged_in signal to the method above to ensure that user
# profiles exist.
user_logged_in.connect(create_user_profile)
<|MERGE_RESOLUTION|>--- conflicted
+++ resolved
@@ -1,1703 +1,1622 @@
-# Stdlib imports
-from __future__ import unicode_literals
-from copy import copy
-from datetime import date
-import json
-import os
-# Core Django imports
-from django.conf import settings
-from django.contrib.auth.signals import user_logged_in
-from django.contrib.gis.db import models
-from django.core.exceptions import SuspiciousFileOperation
-from django.core.mail import EmailMultiAlternatives
-from django.core.urlresolvers import reverse
-from django.core.validators import MaxLengthValidator
-from django.db.models import Q
-from django.utils.safestring import mark_safe
-# Third-party app imports
-from autoslug import AutoSlugField
-from jinja2 import Template
-from lxml.html import clean, fromstring
-from model_utils import Choices
-from taggit.managers import TaggableManager
-from unidecode import unidecode
-# PRS app imports
-from referral.base import Audit, ActiveModel
-from referral.utils import smart_truncate, dewordify_text, as_row_subtract_referral_cell
-
-
-# Australian state choices, for addresses.
-AU_STATE_CHOICES = Choices(
-    (1, 'act', ('ACT')),
-    (2, 'nsw', ('NSW')),
-    (3, 'nt', ('NT')),
-    (4, 'qld', ('QLD')),
-    (5, 'sa', ('SA')),
-    (6, 'tas', ('TAS')),
-    (7, 'vic', ('VIC')),
-    (8, 'wa', ('WA')),
-)
-
-
-class ReferralLookup(ActiveModel, Audit):
-    """Abstract model type for lookup-table objects.
-    """
-    name = models.CharField(max_length=200)
-    description = models.CharField(
-        max_length=200, null=True, blank=True, validators=[MaxLengthValidator(200)])
-    slug = AutoSlugField(
-        populate_from='name', unique=True,
-        help_text='Must be unique. Automatically generated from name.')
-    public = models.BooleanField(
-        default=True, help_text='Is this lookup selection available to all users?')
-    headers = ['Name', 'Description', 'Last modified']
-
-    class Meta:
-        abstract = True
-        ordering = ['name']
-
-    def __unicode__(self):
-        return unicode(self.name)
-
-    def save(self, force_insert=False, force_update=False, *args, **kwargs):
-        '''Overide save() to cleanse text input fields.
-        '''
-<<<<<<< HEAD
-        self.name = unidecode(self.name)
-        if self.description:
-            self.description = unidecode(self.description)
-=======
-        self.name = unidecode(unicode(self.name))
-        if self.description:
-            self.description = unidecode(unicode(self.description))
->>>>>>> b40affc8
-        super(ReferralLookup, self).save(force_insert, force_update)
-
-    def get_absolute_url(self):
-        return unicode(reverse(
-            'prs_object_detail',
-            kwargs={
-                'model': self._meta.verbose_name_plural.lower().replace(' ', ''),
-                'pk': self.pk}))
-
-    def as_row(self):
-        '''
-        Returns a string of HTML that renders the object details as table row cells.
-        Remember to enclose output of this function in <tr> tags.
-        '''
-        template = '<td><a href="{url}">{name}</a></td><td>{description}</td><td>{modified}</td>'
-        d = copy(self.__dict__)
-        d['url'] = self.get_absolute_url()
-<<<<<<< HEAD
-        d['description'] = unidecode(self.description or '')
-=======
-        d['description'] = unidecode(unicode(self.description) or u'')
->>>>>>> b40affc8
-        d['modified'] = self.modified.strftime("%d %b %Y")
-        return unicode(mark_safe(template.format(**d)))
-
-    def as_tbody(self):
-        '''
-        Returns a string of HTML to render the object details inside <tbody> tags.
-        '''
-        template = '''<tr><th>ID</th><td>{id}</td></tr>
-            <tr><th>Name</th><td>{name}</td></tr>
-            <tr><th>Description</th><td>{description}</td></tr>
-            <tr><th>Date created</th><td>{created}</td></tr>
-            <tr><th>Created by</th><td>{creator}</td</tr>
-            <tr><th>Last modified</th><td>{modified}</td></tr>
-            <tr><th>Last changed by</th><td>{modifier}</td></tr>'''.encode('utf-8')
-        d = copy(self.__dict__)
-        d['created'] = self.created.strftime("%d-%b-%Y")
-        d['creator'] = self.creator.get_full_name()
-        d['modified'] = self.modified.strftime("%d-%b-%Y")
-        d['modifier'] = self.modifier.get_full_name()
-        return unicode(mark_safe(template.format(**d)))
-
-
-class DopTrigger(ReferralLookup):
-    '''
-    Lookup table of Dept of Planning triggers.
-    '''
-    class Meta(ReferralLookup.Meta):
-        verbose_name = 'DoP trigger'
-
-
-class Region(ReferralLookup):
-    '''
-    Lookup table of DPaW regions.
-    '''
-    region_mpoly = models.MultiPolygonField(
-        srid=4283, null=True, blank=True, help_text='Optional.')
-
-
-class OrganisationType(ReferralLookup):
-    '''
-    Lookup table for Organistion types.
-    '''
-    pass
-
-
-class Organisation(ReferralLookup):
-    '''
-    Lookup table of Organisations that send planning referrals to DPaW.
-    '''
-    type = models.ForeignKey(
-        OrganisationType, on_delete=models.PROTECT, help_text='The organisation type.')
-    list_name = models.CharField(
-        max_length=100,
-        help_text='''Name as it will appear in the alphabetised selection lists (e.g. "Broome,
-            Shire of"). Put acronyms (e.g. OEPA) at the end.''',
-        validators=[MaxLengthValidator(100)])
-    telephone = models.CharField(
-        max_length=20, null=True, blank=True, help_text='Include the area code.')
-    fax = models.CharField(
-        max_length=20, null=True, blank=True, help_text='Include the area code.',
-        validators=[MaxLengthValidator(20)])
-    email = models.EmailField(null=True, blank=True)
-    address1 = models.CharField(
-        max_length=100, null=True, blank=True, verbose_name='Address line 1',
-        help_text='Postal address (optional). Maximum 100 characters.',
-        validators=[MaxLengthValidator(100)])
-    address2 = models.CharField(
-        max_length=100, null=True, blank=True, verbose_name='Address line 2',
-        help_text='Postal address line 2 (optional). Maximum 100 characters.',
-        validators=[MaxLengthValidator(100)])
-    suburb = models.CharField(
-        max_length=100, null=True, blank=True, validators=[MaxLengthValidator(100)])
-    state = models.IntegerField(choices=AU_STATE_CHOICES, default=AU_STATE_CHOICES.wa)
-    postcode = models.CharField(
-        max_length=4, null=True, blank=True, validators=[MaxLengthValidator(4)])
-    # Use alt_model_name when we don't want to override Meta verbose_name.
-    alt_model_name = 'referring organisation'
-
-    def as_tbody(self):
-        '''
-        Returns a string of HTML to render the object details inside <tbody> tags.
-        '''
-        template = '''<tr><th>Name</th><td>{name}</td></tr>
-            <tr><th>Description</th><td>{description}</td></tr>
-            <tr><th>Type</th><td>{type}</td></tr>
-            <tr><th>List name</th><td>{list_name}</td></tr>
-            <tr><th>Telephone</th><td>{telephone}</td></tr>
-            <tr><th>Fax</th><td>{fax}</td></tr>
-            <tr><th>Email</th><td>{email}</td></tr>
-            <tr><th>Address</th><td>{address1}</td></tr>
-            <tr><th></th><td>{address2}</td></tr>
-            <tr><th>Suburb</th><td>{suburb}</td></tr>
-            <tr><th>State</th><td>{state}</td></tr>
-            <tr><th>Postcode</th><td>{postcode}</td></tr>
-            <tr><th>Date created</th><td>{created}</td></tr>
-            <tr><th>Created by</th><td>{creator}</td</tr>
-            <tr><th>Last modified</th><td>{modified}</td></tr>
-            <tr><th>Last changed by</th><td>{modifier}</td></tr>'''.encode('utf-8')
-        d = copy(self.__dict__)
-        d['type'] = self.type
-        d['created'] = self.created.strftime("%d-%b-%Y")
-        d['creator'] = self.creator.get_full_name()
-        d['modified'] = self.modified.strftime("%d-%b-%Y")
-        d['modifier'] = self.modifier.get_full_name()
-        d['address2'] = d['address2'] or '&nbsp;'
-        d['state'] = self.get_state_display()
-        return mark_safe(template.format(**d))
-
-
-class TaskState(ReferralLookup):
-    '''
-    Lookup table of all the defined states/outcomes for tasks.
-    Includes descriptions e.g. "In progress", "Stopped" as well as outcomes e.g.
-    "Response with advice", "Cancelled".
-    A boolean field (is_active) is used to separate outcomes indicating the task
-    remains active.
-    A boolean field (is_assessment) is used to separate descriptions from
-    assessments.
-    Tasks can be:
-    * ongoing and not an assessment (e.g. In progress)
-    * ongoing and an assessment (e.g. Deferred)
-    * not ongoing and not an assessment (e.g. Stopped, Cancelled)
-    * not ongoing and an assessment (e.g. Response with advice, Response with
-      objection)
-    '''
-    task_type = models.ForeignKey(
-        'TaskType', on_delete=models.PROTECT, null=True, blank=True,
-        help_text='Optional - does this state relate to a single task type only?')
-    is_ongoing = models.BooleanField(
-        default=True,
-        help_text='Does this task state indicate that the task remains active?')
-    is_assessment = models.BooleanField(
-        default=False,
-        help_text='Does this task state represent an assessment by staff?')
-
-
-class TaskType(ReferralLookup):
-    '''
-    Lookup table of the types of user tasks that can be recorded in the database.
-    All task types have a default initial status and time limit.
-    Due date is required in tasks, but if the user doesn't supply it then we need
-    something to fall back on. This is an arbitrary number which can be changed
-    for each type.
-    '''
-    initial_state = models.ForeignKey(
-        TaskState, on_delete=models.PROTECT, limit_choices_to=Q(effective_to__isnull=True),
-        help_text='The initial state for this task type.')
-    target_days = models.IntegerField(
-        default=35,
-        help_text='Time limit to fall back on if there is no user-supplied due date.')
-
-
-class ReferralType(ReferralLookup):
-    '''
-    Lookup table of the types of planning referrals that can be registered in the
-    database.
-    Having a "default" task type is not essential, though highly recommended.
-    '''
-    initial_task = models.ForeignKey(
-        TaskType, on_delete=models.PROTECT,
-        limit_choices_to=Q(effective_to__isnull=True), null=True, blank=True,
-        help_text='Optional, but highly recommended.')
-
-
-class NoteType(ReferralLookup):
-    '''
-    Lookup field for Note model type - e.g. email, letter, conversation. Not meant
-    to be accessed anywhere but the Admin site.
-    '''
-    icon = models.ImageField(upload_to='img', blank=True, null=True)
-
-
-class Agency(ReferralLookup):
-    '''
-    Lookup field to distinguish different govt Agencies by acronym (DER, DPaW, etc.)
-    '''
-    code = models.CharField(max_length=16)
-
-    class Meta(ReferralLookup.Meta):
-        verbose_name_plural = 'agencies'
-
-
-class ReferralBaseModel(ActiveModel, Audit):
-    '''
-    Base abstract model class for object types that are not lookups.
-    '''
-    headers = None
-    tools_template = None
-
-    class Meta:
-        abstract = True
-        ordering = ['-created']
-
-    def __unicode__(self):
-        return u'{0} {1}'.format(self._meta.object_name, self.pk)
-
-    def get_absolute_url(self):
-        return unicode(reverse(
-            'prs_object_detail',
-            kwargs={
-                'model': self._meta.verbose_name_plural.lower().replace(' ', ''),
-                'pk': self.pk}))
-
-
-class Referral(ReferralBaseModel):
-    '''
-    Inherits from the abstract model class ReferralBaseModel.
-    A planning referral which has been sent to DPaW for comment.
-    '''
-    type = models.ForeignKey(
-        ReferralType, on_delete=models.PROTECT, verbose_name='referral type',
-        help_text='''[Searchable] The referral type; explanation of these categories is also found
-            in the <a href="/help/">PRS User documentation</a>.''')
-    agency = models.ForeignKey(
-        Agency, on_delete=models.PROTECT, blank=True, null=True,
-        help_text='[Searchable] The agency to which this referral relates.')
-    region = models.ManyToManyField(
-        Region, related_name='regions', blank=True,
-        help_text='[Searchable] The region(s) in which this referral belongs.')
-    referring_org = models.ForeignKey(
-        Organisation, on_delete=models.PROTECT, verbose_name='referring organisation',
-        help_text='[Searchable] The referring organisation or individual.')
-    reference = models.CharField(
-        max_length=100, validators=[MaxLengthValidator(100)],
-        help_text="[Searchable] Referrer's reference no. Maximum 100 characters.")
-    file_no = models.CharField(
-        max_length=100, blank=True, null=True, validators=[MaxLengthValidator(100)],
-        help_text='[Searchable] The DPaW file this referral is filed within. Maximum 100 characters.')
-    description = models.TextField(
-        blank=True, null=True, help_text='[Searchable] Optional.')
-    referral_date = models.DateField(
-        verbose_name='received date',
-        help_text='Date that the referral was received.')
-    address = models.CharField(
-        max_length=200, blank=True, null=True,
-        validators=[MaxLengthValidator(200)],
-        help_text='[Searchable] Physical address of the planning proposal. Maximum 200 characters.')
-    point = models.PointField(
-        srid=4283, blank=True, null=True, editable=False, help_text='Optional.')
-    dop_triggers = models.ManyToManyField(
-        DopTrigger, related_name='dop_triggers', blank=True,
-        verbose_name='DoP triggers',
-        help_text='[Searchable] The Department of Planning trigger(s) for this referral.')
-    tags = TaggableManager(
-        blank=True, verbose_name='Issues/tags',
-        help_text='[Searchable] A list of issues or tags.')
-    related_refs = models.ManyToManyField(
-        'self', through='RelatedReferral', editable=False, symmetrical=False,
-        related_name='related_referrals')
-    headers = [
-        'Referral ID', 'Received date', 'Description', 'Address',
-        "Referrer's reference", 'Referred by', 'Region(s)', 'Type']
-    tools_template = 'referral/referral_tools.html'
-
-    def save(self, force_insert=False, force_update=False, *args, **kwargs):
-        '''Overide save to cleanse text input to the description, address fields.
-        '''
-        if self.description:
-<<<<<<< HEAD
-            self.description = unidecode(self.description)
-        if self.address:
-            self.address = unidecode(self.address)
-=======
-            self.description = unidecode(unicode(self.description))
-        if self.address:
-            self.address = unidecode(unicode(self.address))
->>>>>>> b40affc8
-        super(Referral, self).save(force_insert, force_update)
-
-    def get_absolute_url(self):
-        return unicode(reverse('referral_detail', kwargs={'pk': self.pk}))
-
-    @property
-    def regions_str(self):
-        '''
-        Return a unicode string of all the regions that this referral belongs to (or None).
-        NOTE: the Referral model has a field called "region" (singular) that returns the M2M
-        queryset result. This method uses that to return a formatted string.
-        Context/history: referrals used to be associated with one region only.
-        '''
-        if not self.region.all():
-            return None
-        return unicode(', '.join([r.name for r in self.region.all()]))
-
-    @property
-    def dop_triggers_str(self):
-        '''
-        Return a unicode string of all the DoP Triggers that this referral has (or None).
-        '''
-        if not self.dop_triggers.all():
-            return None
-        return unicode(', '.join([r.name for r in self.dop_triggers.all()]))
-
-    @property
-    def has_location(self):
-        """Returns True if Locations exist on this referral, else False.
-        """
-        return self.location_set.current().exists()
-
-    @property
-    def has_condition(self):
-        """Returns True if Conditions exist on this referral, else False.
-        """
-        return self.condition_set.current().exists()
-
-    @property
-    def has_proposed_condition(self):
-        """ Checks if Task has 'Proposed Condition' text
-        """
-        return self.has_condition and any(
-            c.proposed_condition for c in self.condition_set.current())
-
-    def as_row(self):
-        '''
-        Returns a string of HTML that renders the object details as table row cells.
-        Remember to enclose this function in <tr> tags.
-        '''
-        template = '''<td><a href="{url}">{id}</a></td>
-            <td>{referral_date}</td>
-            <td>{description}</td></td>
-            <td>{address}</td>
-            <td>{reference}</td>
-            <td>{referring_org}</td>
-            <td>{region}</td>
-            <td>{type}</td>'''
-        d = copy(self.__dict__)
-        d['url'] = self.get_absolute_url()
-        d['type'] = self.type
-        d['region'] = self.regions_str
-        d['referring_org'] = self.referring_org
-        d['referral_date'] = self.referral_date.strftime('%d %b %Y') or ''
-<<<<<<< HEAD
-        d['address'] = unidecode(self.address or '')
-        d['description'] = unidecode(self.description or '')
-=======
-        d['address'] = unidecode(unicode(self.address) or u'')
-        d['description'] = unidecode(unicode(self.description) or u'')
->>>>>>> b40affc8
-        return mark_safe(template.format(**d))
-
-    def as_tbody(self):
-        '''
-        Returns a string of HTML to render the object details inside <tbody> tags.
-        '''
-        template = '''<tr><th>Referral ID</th><td><a href="{url}">{id}</a></td></tr>
-            <tr><th>Referrer's reference</th><td>{reference}</td></tr>
-            <tr><th>Description</th><td>{description}</td></tr>
-            <tr><th>Address</th><td>{address}</td></tr>
-            <tr><th>Referrer</th><td>{referring_org}</td></tr>
-            <tr><th>Received date</th><td>{referral_date}</td></tr>
-            <tr><th>Type</th><td>{type}</td></tr>
-            <tr><th>Region(s)</th><td>{region}</td></tr>
-            <tr><th>DoP Trigger(s)</th><td>{dop_triggers}</td></tr>
-            <tr><th>File no.</th><td>{file_no}</td></tr>'''
-        d = copy(self.__dict__)
-        d['url'] = self.get_absolute_url()
-        d['type'] = self.type
-        d['region'] = self.regions_str  # Call the referral's regions property (see above).
-        d['dop_triggers'] = self.dop_triggers_str
-        d['referring_org'] = self.referring_org
-        d['file_no'] = self.file_no or ''
-<<<<<<< HEAD
-        d['description'] = unidecode(self.description or '')
-        d['referral_date'] = self.referral_date.strftime('%d-%b-%Y')
-        d['address'] = unidecode(self.address or '')
-=======
-        d['description'] = unidecode(unicode(self.description) or u'')
-        d['referral_date'] = self.referral_date.strftime('%d-%b-%Y')
-        d['address'] = unidecode(unicode(self.address) or u'')
->>>>>>> b40affc8
-        return mark_safe(template.format(**d).strip())
-
-    def add_relationship(self, referral):
-        # Disallow self-referential relationships:
-        if self == referral:
-            return None
-        else:
-            forward_rel, created = RelatedReferral.objects.get_or_create(
-                from_referral=self,
-                to_referral=referral)
-            backward_rel, created = RelatedReferral.objects.get_or_create(
-                from_referral=referral,
-                to_referral=self)
-            return forward_rel
-
-    def remove_relationship(self, referral):
-        qs1 = RelatedReferral.objects.filter(
-            from_referral=self,
-            to_referral=referral)
-        qs2 = RelatedReferral.objects.filter(
-            from_referral=referral,
-            to_referral=self)
-
-        if qs1 or qs2:
-            qs1.delete()
-            qs2.delete()
-            return True
-        return False
-
-    def generate_qgis_layer(self):
-        """Generates and returns the content for a QGIS layer definition.
-        """
-        # Only return a value for a referral with child locations.
-        if not self.location_set.current().filter(poly__isnull=False).exists():
-            return None
-        # Read in the base Jinja template.
-        t = Template(open('prs2/referral/templates/qgis_layer.jinja', 'r').read())
-        # Build geographical extent of associated locations.
-        qs = self.location_set.current().filter(poly__isnull=False).aggregate(models.Extent('poly'))
-        xmin, ymin, xmax, ymax = qs['poly__extent']
-        d = {
-            'REFERRAL_PK': self.pk}
-        return t.render(**d)
-
-
-class RelatedReferral(models.Model):
-    '''
-    Intermediate class for relationships between Referral objects.
-    Trying to create this relationship without the intermediate class generated
-    some really odd recursion errors.
-    '''
-    from_referral = models.ForeignKey(
-        Referral, on_delete=models.PROTECT, related_name='from_referral')
-    to_referral = models.ForeignKey(
-        Referral, on_delete=models.PROTECT, related_name='to_referral')
-
-    def __unicode__(self):
-        return unicode(
-            '{0} ({1} to {2})'.format(
-                self.pk,
-                self.from_referral.pk,
-                self.to_referral.pk))
-
-
-class Task(ReferralBaseModel):
-    '''
-    Inherits from the abstract model class ReferralBaseModel.
-    Tasks that must be completed by users. Added against individual Referrals.
-    This is how we record and manage our workflow.
-    '''
-    type = models.ForeignKey(
-        TaskType, on_delete=models.PROTECT, verbose_name='task type',
-        help_text='The task type.')
-    referral = models.ForeignKey(Referral)
-    assigned_user = models.ForeignKey(
-        settings.AUTH_USER_MODEL, on_delete=models.PROTECT,
-        related_name='refer_task_assigned_user',
-        help_text='The officer responsible for completing the task.')
-    description = models.TextField(
-        blank=True, null=True, help_text='Description of the task requirements.')
-    start_date = models.DateField(
-        blank=True, null=True, help_text='Date on which this task was started.')
-    due_date = models.DateField(
-        blank=True, null=True, help_text='Date by which the task must be completed.')
-    complete_date = models.DateField(
-        blank=True, null=True, verbose_name='completed date',
-        help_text='Date that the task was completed.')
-    stop_date = models.DateField(
-        blank=True, null=True, help_text='Date that the task was stopped.')
-    restart_date = models.DateField(
-        blank=True, null=True, help_text='Date that a stopped task was restarted.')
-    stop_time = models.IntegerField(
-        default=0, editable=False, help_text='Cumulative time stopped in days.')
-    state = models.ForeignKey(
-        TaskState, on_delete=models.PROTECT, verbose_name='status',
-        help_text='The status of the task.')
-    headers = [
-        'Task', 'Type', 'Task description', 'Address', 'Referral ID', 'Assigned',
-        'Start', 'Due', 'Completed', 'Status']
-    headers_site_home = [
-        'Type', 'Task description', 'Referral ID', 'Referral type', 'Referrer',
-        'Referrers reference', 'Due', 'Actions']
-    tools_template = 'referral/task_tools.html'
-    records = models.ManyToManyField('Record', blank=True)
-    notes = models.ManyToManyField('Note', blank=True)
-
-    class Meta:
-        ordering = ['-pk', 'due_date']
-
-    def save(self, force_insert=False, force_update=False, *args, **kwargs):
-        '''Overide save() to cleanse text input to the description field.
-        '''
-        if self.description:
-            self.description = unidecode(unicode(self.description))
-        super(Task, self).save(force_insert, force_update)
-
-    def as_row(self):
-        '''
-        Returns a string of HTML that renders the object details as table row cells.
-        Remember to enclose this function in <tr> tags.
-        '''
-        template = '''<td><a href="{url}">Open</a></td>
-            <td>{type}</td>
-            <td>{description}</td>
-            <td>{address}</td>
-            <td class="referral-id-cell"><a href="{referral_url}">{referral}</a></td>
-            <td>{assigned_user}</td>
-            <td>{start_date}</td>
-            <td>{due_date}</td>
-            <td>{complete_date}</td>
-            <td>{state}</td>'''.encode('utf-8')
-        d = copy(self.__dict__)
-        d['url'] = self.get_absolute_url()
-        d['type'] = self.type
-        if self.description:
-            d['description'] = smart_truncate(self.description, length=400)
-        else:
-            d['description'] = ''
-        d['address'] = self.referral.address or ''
-        d['referral_url'] = self.referral.get_absolute_url()
-        d['referral'] = self.referral
-        d['assigned_user'] = self.assigned_user.get_full_name()
-        if self.start_date:
-            d['start_date'] = self.start_date.strftime('%d %b %Y')
-        else:
-            d['start_date'] = ''
-        if self.due_date:
-            d['due_date'] = self.due_date.strftime('%d %b %Y')
-        else:
-            d['due_date'] = ''
-        if self.complete_date:
-            d['complete_date'] = self.complete_date.strftime('%d %b %Y')
-        else:
-            d['complete_date'] = ''
-        d['state'] = self.state
-        return mark_safe(template.format(**d))
-
-    def as_row_actions(self):
-        '''
-        Returns a HTML table cell containing icons with links to suitable
-        actions for the task object (e.g. stop/start, complete, etc.)
-
-        html attr class="is_prs_user_action" is used by javascript in the template to
-        check prs_user permissions and disables Actions for readonly users.
-        '''
-        d = copy(self.__dict__)
-        if self.state.name == 'Stopped':
-            template = '''<td><a class="is_prs_user_action" href="{start_url}" title="Start"><i class="fa fa-play"></i></a></td>'''.encode('utf-8')
-            d['start_url'] = reverse('task_action', kwargs={'pk': self.pk, 'action': 'start'})
-        elif not self.complete_date:
-            template = '''<td><a class="is_prs_user_action" href="{edit_url}" title="Edit"><i class="fa fa-pencil"></i></a>'''.encode('utf-8')
-            template += ''' <a class="is_prs_user_action" href="{complete_url}" title="Complete"><i class="fa fa-check-square-o"></i></a>'''
-            template += '''
-                <a class="is_prs_user_action" href="{stop_url}" title="Stop"><i class="fa fa-stop"></i></a>
-                <a class="is_prs_user_action" href="{reassign_url}" title="Reassign"><i class="fa fa-share"></i></a>
-                <a class="is_prs_user_action" href="{cancel_url}" title="Cancel"><i class="fa fa-ban"></i></a>
-                <a class="is_prs_user_action" href="{delete_url}" title="Delete"><i class="fa fa-trash-o"></i></a></td>'''
-            d['edit_url'] = reverse('task_action', kwargs={'pk': self.pk, 'action': 'update'})
-            d['reassign_url'] = reverse(
-                'task_action', kwargs={
-                    'pk': self.pk, 'action': 'reassign'})
-            d['complete_url'] = reverse(
-                'task_action', kwargs={
-                    'pk': self.pk, 'action': 'complete'})
-            d['stop_url'] = reverse('task_action', kwargs={'pk': self.pk, 'action': 'stop'})
-            d['cancel_url'] = reverse('task_action', kwargs={'pk': self.pk, 'action': 'cancel'})
-            d['delete_url'] = reverse('prs_object_delete', kwargs={'pk': self.pk, 'model': 'task'})
-        else:
-            template = '<td></td>'.encode('utf-8')
-        return mark_safe(template.format(**d))
-
-    def as_row_minus_referral(self):
-        '''
-        Removes the HTML cell containing the parent referral details.
-        '''
-        return as_row_subtract_referral_cell(self.as_row())
-
-    @property
-    def is_overdue(self):
-        '''
-        Checks whether the task is overdue and returns True if so.
-        '''
-        if self.due_date and self.due_date < date.today():
-            return True
-        else:
-            return False
-
-    @property
-    def is_stopped(self):
-        '''
-        Return True if the task is stopped.
-        '''
-        if self.state.name == 'Stopped':
-            return True
-        else:
-            return False
-
-    def as_row_for_site_home(self):
-        '''
-        Similar to as_row_with_actions(), but this returns a different set of values as a row for
-        the site home view.
-
-        html attr class="is_prs_user_action" is used by javascript in the template to
-        check prs_user permissions and disables Actions for readonly users.
-        '''
-        template = '''<td>{type}</td>'''.encode('utf-8')
-        if self.referral.address:  # If the referral has an address, include it in the description field.
-            template += '''<td>{description}<br><b>Address: </b>{address}</td>'''
-        else:
-            template += '''<td>{description}</td>'''
-        template += '''
-            <td><a href="{referral_url}">{referral_pk}</a></td>
-            <td>{type}</td>
-            <td>{referring_org}</td>
-            <td>{reference}</td>
-            <td>{due_date}</td>'''
-        if self.is_stopped:  # Render a different set of action icons if the task is stopped.
-            template += '''<td class="action-icons-cell">
-                <a class="is_prs_user_action" href="{start_url}" title="Start"><i class="fa fa-play"></i></a></td>'''
-        elif not self.complete_date:  # Render icons if the task is not completed.
-            template += '''<td class="action-icons-cell">
-                <a class="is_prs_user_action" href="{complete_url}" title="Complete"><i class="fa fa-check-square-o"></i></a>
-                <a class="is_prs_user_action" href="{stop_url}" title="Stop"><i class="fa fa-stop"></i></a>
-                <a class="is_prs_user_action" href="{reassign_url}" title="Reassign"><i class="fa fa-share"></i></a>
-                <a class="is_prs_user_action" href="{cancel_url}" title="Cancel"><i class="fa fa-ban"></i></a>'''
-        else:  # Render an empty table cell.
-            template += '<td class="action-icons-cell"></td>'
-        d = copy(self.__dict__)
-        d['type'] = self.type
-<<<<<<< HEAD
-        d['description'] = unidecode(self.description or '')
-=======
-        d['description'] = unidecode(unicode(self.description) or u'')
->>>>>>> b40affc8
-        d['referral_url'] = self.referral.get_absolute_url()
-        d['referral_pk'] = self.referral.pk
-        d['referring_org'] = self.referral.referring_org
-        d['reference'] = self.referral.reference
-<<<<<<< HEAD
-        d['address'] = unidecode(self.referral.address or '')
-=======
-        d['address'] = unidecode(unicode(self.referral.address) or u'')
->>>>>>> b40affc8
-        if self.due_date:
-            d['due_date'] = self.due_date.strftime('%d %b %Y')
-        else:
-            d['due_date'] = ''
-        d['start_url'] = reverse('task_action', kwargs={'pk': self.pk, 'action': 'start'})
-        d['complete_url'] = reverse('task_action', kwargs={'pk': self.pk, 'action': 'complete'})
-        d['reassign_url'] = reverse('task_action', kwargs={'pk': self.pk, 'action': 'reassign'})
-        d['stop_url'] = reverse('task_action', kwargs={'pk': self.pk, 'action': 'stop'})
-        d['cancel_url'] = reverse('task_action', kwargs={'pk': self.pk, 'action': 'cancel'})
-        return mark_safe(template.format(**d))
-
-    def as_row_for_index_print(self):
-        '''
-        As above, minus the column for icons.
-        '''
-        template = '''<td>{type}</td>'''.encode('utf-8')
-        # If the task referral has an address, combine it into the next cell.
-        if self.referral.address:
-            template += '<td>{description}<br><b>Address: </b>{address}</td>'
-        else:
-            template += '<td>{description}</td>'
-        template += '''<td>{referral_pk}</td>
-            <td>{type}</td>
-            <td>{referring_org}</td>
-            <td>{reference}</td>
-            <td>{due_date}</td>'''
-        d = copy(self.__dict__)
-        d['type'] = self.type
-<<<<<<< HEAD
-        d['description'] = unidecode(self.description or '')
-=======
-        d['description'] = unidecode(unicode(self.description) or u'')
->>>>>>> b40affc8
-        d['referral_pk'] = self.referral.pk
-        d['referring_org'] = self.referral.referring_org
-        d['type'] = self.referral.type
-        d['reference'] = self.referral.reference
-<<<<<<< HEAD
-        d['address'] = unidecode(self.referral.address or '')
-=======
-        d['address'] = unidecode(unicode(self.referral.address) or u'')
->>>>>>> b40affc8
-        if self.due_date:
-            d['due_date'] = self.due_date.strftime("%d %b %Y")
-        else:
-            d['due_date'] = ''
-        return mark_safe(template.format(**d))
-
-    def as_tbody(self):
-        '''
-        Returns a string of HTML to render the object details inside <tbody> tags.
-        '''
-        template = '''<tr><th>Type</th><td>{type}</td></tr>
-            <tr><th>Referral ID</th><td><a href="{referral_url}">{referral_id}</a></td></tr>
-            <tr><th>Referrer's reference</th><td>{reference}</td></tr>
-            <tr><th>Assigned to</th><td>{assigned_user}</td></tr>
-            <tr><th>Description</th><td>{description}</td></tr>
-            <tr><th>Start date</th><td>{start_date}</td></tr>
-            <tr><th>Due date</th><td>{due_date}</td></tr>
-            <tr><th>Status</th><td>{state}</td></tr>
-            <tr><th>Completion date</th><td>{complete_date}</td></tr>
-            <tr><th>Stop date</th><td>{stop_date}</td></tr>
-            <tr><th>Restart date</th><td>{restart_date}</td></tr>
-            <tr><th>Stop time (days)</th><td>{stop_time}</td></tr>'''.encode('utf-8')
-        d = copy(self.__dict__)
-        d['type'] = self.type
-        d['referral_url'] = reverse(
-            'referral_detail',
-            kwargs={
-                'pk': self.referral.pk,
-                'related_model': 'tasks'})
-        d['referral_id'] = self.referral.pk
-        d['reference'] = self.referral.reference
-        d['assigned_user'] = self.assigned_user.get_full_name()
-        d['state'] = self.state
-        if self.start_date:
-            d['start_date'] = self.start_date.strftime('%d-%b-%Y')
-        else:
-            d['start_date'] = ''
-        if d['due_date']:
-            d['due_date'] = self.due_date.strftime("%d-%b-%Y")
-        if d['complete_date']:
-            d['complete_date'] = self.complete_date.strftime("%d-%b-%Y")
-        else:
-            d['complete_date'] = ''
-        if d['stop_date']:
-            d['stop_date'] = self.stop_date.strftime("%d-%b-%Y")
-        else:
-            d['stop_date'] = ''
-        if d['restart_date']:
-            d['restart_date'] = self.restart_date.strftime("%d-%b-%Y")
-        else:
-            d['restart_date'] = ''
-        if d['stop_time'] == 0:
-            d['stop_time'] = ''
-<<<<<<< HEAD
-        d['description'] = unidecode(self.description or '')
-=======
-        d['description'] = unidecode(unicode(self.description) or u'')
->>>>>>> b40affc8
-        return mark_safe(template.format(**d).strip())
-
-    def email_user(self, from_email=None):
-        '''
-        Method to email the assigned user a notification message about this task.
-        '''
-        subject = 'PRS task assignment notification (referral ID {0})'.format(self.referral.pk)
-        if not from_email:
-            from_email = settings.APPLICATION_ALERTS_EMAIL
-        to_email = self.assigned_user.email
-        referral_url = settings.SITE_URL + self.referral.get_absolute_url()
-        address = self.referral.address or '(not recorded)'
-        text_content = '''This is an automated message to let you know that you have
-            been assigned a PRS task ({0}) by the sending user.\n
-            This task is attached to referral ID {1}.\nThe referral reference is: {2}.\n
-            The referral address is: {3}\n
-            '''.format(self.pk, self.referral.pk, self.referral.reference, address)
-        html_content = '''<p>This is an automated message to let you know that you have
-            been assigned a PRS task ({0}) by the sending user.</p>
-            <p>The task is attached to referral {1}, located at this URL:</p>
-            <p>{2}</p>
-            <p>The referral reference is: {3}</p>
-            <p>The referral address is: {4}</p>
-            '''.format(self.type.name, self.referral.pk, referral_url, self.referral.reference, address)
-        msg = EmailMultiAlternatives(subject, text_content, from_email, [to_email])
-        msg.attach_alternative(html_content, 'text/html')
-        msg.send(fail_silently=False)
-
-
-class Record(ReferralBaseModel):
-    '''
-    Inherits from the abstract model class ReferralBaseModel.
-    A record is a reference to an electronic file, and is associated with a
-    Referral.
-    '''
-    name = models.CharField(
-        max_length=200,
-        help_text='The name/description of the record (max 200 characters).',
-        validators=[MaxLengthValidator(200)])
-    referral = models.ForeignKey(Referral, on_delete=models.PROTECT)
-    uploaded_file = models.FileField(
-        blank=True,
-        null=True,
-        max_length=255,
-        upload_to='uploads/%Y/%m/%d',
-        help_text='Allowed file types: TIF,JPG,GIF,PNG,DOC,DOCX,XLS,XLSX,CSV,PDF,TXT,ZIP,MSG,QGS'
-    )
-    infobase_id = models.SlugField(
-        blank=True, null=True, verbose_name='Infobase ID',
-        help_text='Infobase object ID (optional).')
-    description = models.TextField(blank=True, null=True)
-    order_date = models.DateField(
-        blank=True, null=True, verbose_name='date',
-        help_text='Optional date (for sorting purposes).')
-    notes = models.ManyToManyField('Note', blank=True)
-    headers = [
-        'Record', 'Date', 'Name', 'Infobase ID', 'Referral ID', 'Type', 'Size']
-    tools_template = 'referral/record_tools.html'
-
-    def __unicode__(self):
-        return unicode('Record: {}'.format(smart_truncate(self.name, length=40)))
-
-    def save(self, force_insert=False, force_update=False, *args, **kwargs):
-        '''Overide save() to cleanse text input fields.
-        '''
-<<<<<<< HEAD
-        self.name = unidecode(self.name)
-        if self.description:
-            self.description = unidecode(self.description)
-=======
-        self.name = unidecode(unicode(self.name))
-        if self.description:
-            self.description = unidecode(unicode(self.description))
->>>>>>> b40affc8
-        super(Record, self).save(force_insert, force_update)
-
-    @property
-    def filename(self):
-        if self.uploaded_file and os.path.exists(self.uploaded_file.path):
-            return self.uploaded_file.name.rsplit('/', 1)[-1]
-        else:
-            return ''
-
-    @property
-    def extension(self):
-        try:  # Account for SuspiciousFileOperation exceptions.
-            if self.uploaded_file and os.path.exists(self.uploaded_file.path):
-                ext = os.path.splitext(self.uploaded_file.name)[1]
-                return ext.replace('.', '').upper()
-            else:
-                return ''
-        except SuspiciousFileOperation:
-            return ''
-
-    @property
-    def filesize_str(self):
-        try:  # Account for SuspiciousFileOperation exceptions.
-            if self.uploaded_file and os.path.exists(self.uploaded_file.path):
-                num = self.uploaded_file.size
-                for x in ['b', 'Kb', 'Mb', 'Gb']:
-                    if num < 1024.0:
-                        return '{:3.1f}{}'.format(num, x)
-                    num /= 1024.0
-            else:
-                return ''
-        except SuspiciousFileOperation:
-            return ''
-
-    def as_row(self):
-        '''
-        Returns a string of HTML that renders the object details as table row cells.
-        Remember to enclose this function in <tr> tags.
-        '''
-        template = '''<td><a href="{url}">Open</a></td>
-            <td>{order_date}</td>
-            <td>{name}</td>
-            <td><a href="{infobase_url}">{infobase_id}</a></td>
-            <td class="referral-id-cell"><a href="{referral_url}">{referral}</a></td>
-            <td><a href="{download_url}">{filetype}</a></td>
-            <td>{filesize}</td>'''.encode('utf-8')
-        d = copy(self.__dict__)
-        d['url'] = self.get_absolute_url()
-        if self.order_date:
-            d['order_date'] = self.order_date.strftime('%d %b %Y')
-        else:
-            d['order_date'] = ''
-        d['referral_url'] = self.referral.get_absolute_url()
-        d['referral'] = self.referral
-        if self.infobase_id:
-            d['infobase_url'] = reverse('infobase_shortcut', kwargs={'pk': self.pk})
-            d['infobase_id'] = self.infobase_id
-        else:
-            d['infobase_url'] = ''
-            d['infobase_id'] = ''
-        if self.uploaded_file:
-            d['download_url'] = reverse('download_record', kwargs={'pk': self.pk})
-            d['filetype'] = self.extension
-            d['filesize'] = self.filesize_str
-        else:
-            d['download_url'] = ''
-            d['filetype'] = ''
-            d['filesize'] = ''
-        return mark_safe(template.format(**d))
-
-    def as_row_actions(self):
-        '''
-        Returns a HTML table cell containing icons with links to suitable
-        actions for the record object (edit, delete, etc.)
-
-        html attr class="is_prs_user_action" is used by javascript in the template to
-        check prs_user permissions and disables Actions for readonly users.
-        '''
-        template = '''<td><a class="is_prs_user_action" href="{edit_url}" title="Edit"><i class="fa fa-pencil"></i></a>
-            <a class="is_prs_user_action" href="{delete_url}" title="Delete"><i class="fa fa-trash-o"></i></a></td>'''.encode('utf-8')
-        d = copy(self.__dict__)
-        d['edit_url'] = reverse('prs_object_update', kwargs={'pk': self.pk, 'model': 'records'})
-        d['delete_url'] = reverse('prs_object_delete', kwargs={'pk': self.pk, 'model': 'records'})
-        return mark_safe(template.format(**d))
-
-    def as_row_minus_referral(self):
-        '''
-        Removes the HTML cell containing the parent referral details.
-        '''
-        return as_row_subtract_referral_cell(self.as_row())
-
-    def as_tbody(self):
-        '''
-        Returns a string of HTML to render the object details inside <tbody> tags.
-        '''
-        template = '''<tr><th>Name</th><td>{name}</td></tr>
-            <tr><th>Referral</th><td><a href="{referral_url}">{referral}</a></td></tr>
-            <tr><th>Referrer's reference</th><td>{reference}</td></tr>
-            <tr><th>Infobase ID</th><td><a href="{infobase_url}">{infobase_id}</a></td></tr>
-            <tr><th>Description</th><td>{description}</td></tr>
-            <tr><th>File type</th><td><a href="{download_url}">{filetype}</a></td></tr>
-            <tr><th>File size</th><td>{filesize}</td></tr>
-            <tr><th>Date</th><td>{order_date}</td</tr>'''.encode('utf-8')
-        d = copy(self.__dict__)
-        d['referral_url'] = reverse(
-            'referral_detail',
-            kwargs={
-                'pk': self.referral.pk,
-                'related_model': 'records'})
-        d['referral'] = self.referral
-        d['reference'] = self.referral.reference
-        if self.infobase_id:
-            d['infobase_url'] = reverse('infobase_shortcut', kwargs={'pk': self.pk})
-            d['infobase_id'] = self.infobase_id
-        else:
-            d['infobase_url'] = ''
-            d['infobase_id'] = ''
-        if self.uploaded_file:
-            d['download_url'] = reverse('download_record', kwargs={'pk': self.pk})
-            d['filetype'] = self.extension
-            d['filesize'] = self.filesize_str
-        else:
-            d['download_url'] = ''
-            d['filetype'] = ''
-            d['filesize'] = ''
-        if self.order_date:
-            d['order_date'] = self.order_date.strftime('%d-%b-%Y')
-        else:
-            d['order_date'] = ''
-        d['creator'] = self.creator.get_full_name()
-        return mark_safe(template.format(**d).strip())
-
-
-class Note(ReferralBaseModel):
-    '''
-    Inherits from the abstract model class ReferralBaseModel.
-    A note or comment about a referral. These notes are meant to supplement
-    formal record-keeping procedures only. HTML-formatted text is allowed.
-    '''
-    referral = models.ForeignKey(Referral, on_delete=models.PROTECT)
-    type = models.ForeignKey(
-        NoteType, on_delete=models.PROTECT, blank=True, null=True,
-        verbose_name='note type', help_text='The type of note (optional).')
-    note_html = models.TextField(verbose_name='note')
-    note = models.TextField(editable=False)
-    order_date = models.DateField(
-        blank=True, null=True, verbose_name='date',
-        help_text='Optional date (for sorting purposes).')
-    headers = ['Note', 'Type', 'Creator', 'Date', 'Note', 'Referral ID']
-    tools_template = 'referral/note_tools.html'
-    records = models.ManyToManyField('Record', blank=True)
-
-    class Meta:
-        ordering = ['order_date']
-
-    def __unicode__(self):
-        return unicode(self.short_note)
-
-    def save(self, force_insert=False, force_update=False, *args, **kwargs):
-        '''
-        Overide the Note model save() to cleanse the HTML used.
-        '''
-        self.note_html = unidecode(unicode(dewordify_text(self.note_html)))
-        self.note_html = clean.clean_html(self.note_html)
-        # Strip HTML tags and save as plain text.
-        t = fromstring(self.note_html)
-        self.note = unicode(t.text_content())
-        super(Note, self).save(force_insert, force_update)
-
-    @property
-    def short_note(self, x=12):
-<<<<<<< HEAD
-        text = unidecode(self.note)
-=======
-        text = unidecode(unicode(self.note))
->>>>>>> b40affc8
-        text = text.replace('\n', ' ').replace('\r', ' ')  # Replace newlines.
-        words = text.split(' ')
-        if len(words) > x:
-            return '{}...'.format(' '.join(words[:x]))
-        else:
-            return text
-
-    def as_row(self):
-        '''
-        Returns a string of HTML that renders the object details as table row cells.
-        Remember to enclose this function in <tr> tags.
-        '''
-        template = '''<td><a href="{url}">Open</a></td>
-            <td>{type}</td>
-            <td>{creator}</td>
-            <td>{order_date}</td>
-            <td>{note}</td>
-            <td class="referral-id-cell"><a href="{referral_url}">{referral}</a></td>'''.encode('utf-8')
-        d = copy(self.__dict__)
-        d['url'] = self.get_absolute_url()
-        if self.type:
-            d['type'] = '<img src="/static/' + self.type.icon.__unicode__() + \
-                '" title="{0}" />'.format(self.type.name)
-        else:
-            d['type'] = ''
-        d['creator'] = self.creator.get_full_name()
-        if self.order_date:
-            d['order_date'] = self.order_date.strftime('%d %b %Y')
-        else:
-            d['order_date'] = ''
-<<<<<<< HEAD
-        d['note'] = smart_truncate(unidecode(self.note), length=400)
-=======
-        d['note'] = smart_truncate(unicode(unidecode(self.note)), length=400)
->>>>>>> b40affc8
-        d['referral_url'] = self.referral.get_absolute_url()
-        d['referral'] = self.referral
-        return mark_safe(template.format(**d))
-
-    def as_row_actions(self):
-        '''Returns a HTML table cell containing icons with links to suitable
-        actions for the note object (edit, delete, etc.)
-
-        html attr class="is_prs_user_action" is used by javascript in the template to
-        check prs_user permissions and disables Actions for readonly users.
-        '''
-        template = '''<td><a class="is_prs_user_action" href="{edit_url}" title="Edit"><i class="fa fa-pencil"></i></a>
-            <a class="is_prs_user_action" href="{delete_url}" title="Delete"><i class="fa fa-trash-o"></i></a></td>'''.encode('utf-8')
-        d = copy(self.__dict__)
-        d['edit_url'] = reverse('prs_object_update', kwargs={'pk': self.pk, 'model': 'notes'})
-        d['delete_url'] = reverse('prs_object_delete', kwargs={'pk': self.pk, 'model': 'notes'})
-        return mark_safe(template.format(**d))
-
-    def as_row_minus_referral(self):
-        '''
-        Removes the HTML cell containing the parent referral details.
-        '''
-        return as_row_subtract_referral_cell(self.as_row())
-
-    def as_tbody(self):
-        '''
-        Returns a string of HTML to render the object details inside <tbody> tags.
-        '''
-        template = '''<tr><th>Referral</th><td><a href="{referral_url}">{referral}</a></td></tr>
-            <tr><th>Referrer's reference</th><td>{reference}</td></tr>
-            <tr><th>Type</th><td>{type}</td></tr>
-            <tr><th>Created by</th><td>{creator}</td</tr>
-            <tr><th>Date</th><td>{order_date}</td</tr>
-            <tr class="highlight"><th>Note</th><td>{note_html}</td></tr>'''.encode('utf-8')
-        d = copy(self.__dict__)
-        d['referral_url'] = reverse(
-            'referral_detail',
-            kwargs={
-                'pk': self.referral.pk,
-                'related_model': 'notes'})
-        d['referral'] = self.referral
-        d['reference'] = self.referral.reference
-        d['type'] = self.type or ''
-        d['creator'] = self.creator.get_full_name()
-        if self.order_date:
-            d['order_date'] = self.order_date.strftime('%d-%b-%Y')
-        else:
-            d['order_date'] = ''
-<<<<<<< HEAD
-        d['note_html'] = unidecode(self.note_html)
-=======
-        d['note_html'] = unidecode(unicode(self.note_html))
->>>>>>> b40affc8
-        return mark_safe(template.format(**d).strip())
-
-
-class ConditionCategory(ReferralLookup):
-    """Lookup table for Condition categories.
-    """
-    class Meta(ReferralLookup.Meta):
-        verbose_name_plural = 'condition categories'
-
-
-class ModelCondition(ReferralBaseModel):
-    """Represents a 'model condition' with standard text.
-    """
-    category = models.ForeignKey(
-        ConditionCategory, on_delete=models.PROTECT, blank=True, null=True)
-    condition = models.TextField(help_text="Model condition")
-    identifier = models.CharField(
-        max_length=100, blank=True, null=True,
-        help_text="The decision-making authority's identifying number or code for this condition.",
-        validators=[MaxLengthValidator(100)])
-
-
-class Condition(ReferralBaseModel):
-    """Model type to handle proposed & approved conditions on referrals.
-    Note that referral may be blank; this denotes a "standard" model condition.
-    """
-    referral = models.ForeignKey(
-        Referral, on_delete=models.PROTECT, blank=True, null=True)
-    condition = models.TextField(editable=False, blank=True, null=True)
-    condition_html = models.TextField(
-        blank=True, null=True, verbose_name='approved condition',
-        help_text='''Insert words exactly as in the decision-maker's letter
-        of approval, and add any advice notes relating to DPaW.''')
-    proposed_condition = models.TextField(editable=False, blank=True, null=True)
-    proposed_condition_html = models.TextField(
-        verbose_name='proposed condition', blank=True, null=True,
-        help_text='Condition text proposed by DPaW.')
-    identifier = models.CharField(
-        max_length=100, blank=True, null=True,
-        help_text="The decision-making authority's identifying number or code for this condition.",
-        validators=[MaxLengthValidator(100)])
-    tags = TaggableManager(blank=True)
-    clearance_tasks = models.ManyToManyField(
-        Task, through='Clearance', editable=False, symmetrical=True,
-        related_name='clearance_requests')
-    category = models.ForeignKey(
-        ConditionCategory, on_delete=models.PROTECT, blank=True, null=True)
-    model_condition = models.ForeignKey(
-        ModelCondition, on_delete=models.PROTECT, blank=True, null=True,
-        related_name='model_condition',
-        help_text='Model text on which this condition is based')
-    headers = [
-        'Condition', 'No.', 'Proposed condition', 'Approved condition',
-        'Category', 'Referral ID']
-    tools_template = 'referral/condition_tools.html'
-
-    def save(self, force_insert=False, force_update=False, *args, **kwargs):
-        '''
-        Overide the Condition models's save() to cleanse the HTML input.
-        '''
-        if self.condition_html:
-            self.condition_html = unidecode(unicode(dewordify_text(self.condition_html)))
-            self.condition_html = clean.clean_html(self.condition_html)
-            t = fromstring(self.condition_html)
-            self.condition = unicode(t.text_content())
-        else:
-            self.condition_html = ''
-            self.condition = ''
-        if self.proposed_condition_html:
-            self.proposed_condition_html = unidecode(unicode(dewordify_text(self.proposed_condition_html)))
-            self.proposed_condition_html = clean.clean_html(self.proposed_condition_html)
-            t = fromstring(self.proposed_condition_html)
-            self.proposed_condition = unicode(t.text_content())
-        else:
-            self.proposed_condition_html = ''
-            self.proposed_condition = ''
-        super(Condition, self).save(force_insert, force_update)
-
-    def as_row(self):
-        '''
-        Returns a string of HTML that renders the object details as table row cells.
-        Remember to enclose this function in <tr> tags.
-        '''
-        template = '''<td><a href="{url}">Open</a></td>
-            <td>{identifier}</td>
-            <td>{proposed_condition}</td>
-            <td>{condition}</td>
-            <td>{category}</td>
-            <td class="referral-id-cell"><a href="{referral_url}">{referral}</a></td>'''.encode('utf-8')
-        d = copy(self.__dict__)
-        d['url'] = self.get_absolute_url()
-        d['identifier'] = self.identifier or ''
-        if self.proposed_condition:
-            d['proposed_condition'] = smart_truncate(self.proposed_condition, length=300)
-        else:
-            d['proposed_condition'] = ''
-        d['condition'] = smart_truncate(self.condition, length=300)
-        # Condition "category" is actually an optional single Tag.
-        if self.category:
-            d['category'] = self.category.name
-        else:
-            d['category'] = ''
-        if self.referral:
-            d['referral_url'] = reverse(
-                'referral_detail',
-                kwargs={
-                    'pk': self.referral.pk,
-                    'related_model': 'conditions'})
-        else:
-            d['referral_url'] = ''
-        d['referral'] = self.referral or ''
-        return mark_safe(template.format(**d))
-
-    def as_row_actions(self):
-        '''Returns a HTML table cell containing icons with links to suitable
-        actions for the condition object (edit, delete, etc.)
-
-        html attr class="is_prs_user_action" is used by javascript in the template to
-        check prs_user permissions and disables Actions for readonly users.
-        '''
-        template = '''<td><a class="is_prs_user_action" href="{add_clearance_url}" title="Add clearance"><i class="fa fa-plus"></i></a>
-            <a class="is_prs_user_action" href="{edit_url}" title="Edit"><i class="fa fa-pencil"></i></a>
-            <a class="is_prs_user_action" href="{delete_url}" title="Delete"><i class="fa fa-trash-o"></i></a></td>'''.encode('utf-8')
-        d = copy(self.__dict__)
-        d['add_clearance_url'] = reverse('condition_clearance_add', kwargs={'pk': self.pk})
-        d['edit_url'] = reverse('prs_object_update', kwargs={'pk': self.pk, 'model': 'conditions'})
-        d['delete_url'] = reverse(
-            'prs_object_delete', kwargs={
-                'pk': self.pk, 'model': 'conditions'})
-        return mark_safe(template.format(**d))
-
-    def as_row_minus_referral(self):
-        '''
-        Removes the HTML cell containing the parent referral details.
-        '''
-        return as_row_subtract_referral_cell(self.as_row())
-
-    def as_tbody(self):
-        '''
-        Returns a string of HTML to render the object details inside <tbody> tags.
-        '''
-        template = '''<tr><th>Referral</th><td><a href="{referral_url}">{referral}</a></td></tr>
-            <tr><th>Referrer's reference</th><td>{reference}</td></tr>
-            <tr><th>Number</th><td>{identifier}</td></tr>
-            <tr><th>Model condition</th><td>{model_condition}</td></tr>
-            <tr><th>Proposed condition text</th><td>{proposed_condition_html}</td></tr>
-            <tr><th>Approved condition text</th><td>{condition_html}</td></tr>
-            <tr><th>Category</th><td>{category}</td></tr>'''.encode('utf-8')
-        d = copy(self.__dict__)
-        if self.referral:
-            d['referral_url'] = reverse(
-                'referral_detail',
-                kwargs={
-                    'pk': self.referral.pk,
-                    'related_model': 'conditions'})
-            d['referral'] = self.referral
-            d['reference'] = self.referral.reference
-        else:
-            d['referral_url'] = ''
-            d['referral'] = ''
-            d['reference'] = ''
-        d['identifier'] = self.identifier or ''
-        if self.model_condition:
-            d['model_condition'] = self.model_condition.condition
-        else:
-            d['model_condition'] = ''
-        if self.category:
-            d['category'] = self.category.name
-        else:
-            d['category'] = ''
-        return mark_safe(template.format(**d).strip())
-
-    def add_clearance(self, task, deposited_plan=None):
-        """Get or create a Clearance object on this Condition.
-        """
-        clearance, created = Clearance.objects.get_or_create(
-            condition=self,
-            task=task,
-            deposited_plan=deposited_plan)
-        return clearance
-
-
-class ClearanceManager(models.Manager):
-    '''
-    Custom Manager for Clearance models to return current clearances.
-    '''
-
-    def current(self):
-        return self.filter(task__effective_to__isnull=True, condition__effective_to__isnull=True)
-
-    def active(self):
-        return self.filter(task__effective_to__isnull=True, condition__effective_to__isnull=True)
-
-    def deleted(self):
-        return self.filter(task__effective_to__isnull=False)
-
-
-class Clearance(models.Model):
-    '''
-    Intermediate class for relationships between Condition and Task objects.
-    '''
-    condition = models.ForeignKey(Condition, on_delete=models.PROTECT)
-    task = models.ForeignKey(Task, on_delete=models.PROTECT)
-    date_created = models.DateField(auto_now_add=True)
-    deposited_plan = models.CharField(
-        max_length=200, null=True, blank=True,
-        validators=[MaxLengthValidator(200)])
-    headers = [
-        'Clearance', 'Condition no.', 'Condition', 'Category', 'Task',
-        'Deposited plan', 'Referral ID']
-    objects = ClearanceManager()
-
-    def __unicode__(self):
-        return unicode('{0} condition {1} has task {2}'.format(
-            self.pk, self.condition.pk, self.task.pk))
-
-    def get_absolute_url(self):
-        return unicode(
-            reverse('prs_object_detail', kwargs={'model': 'clearance', 'pk': self.pk}))
-
-    def as_row(self):
-        '''
-        Returns a string of HTML that renders the object details as table row
-        cells. Remember to enclose this function in <tr> tags.
-        '''
-        template = '''<td><a href="{url}">Open</a></td>
-            <td>{identifier}</td>
-            <td>{condition}</td>
-            <td>{category}</td>
-            <td>{task}</td>
-            <td>{deposited_plan}</td>
-            <td class="referral-id-cell"><a href="{referral_url}">{referral}</a></td>'''.encode('utf-8')
-        d = copy(self.__dict__)
-        d['url'] = self.get_absolute_url()
-        d['identifier'] = self.condition.identifier or ''
-        d['condition'] = smart_truncate(self.condition.condition, length=400)
-        # Condition "category" is actually an optional single tag.
-        if self.condition.tags.all():
-            d['category'] = self.condition.tags.all()[0].name
-        else:
-            d['category'] = ''
-        if self.task.description:
-<<<<<<< HEAD
-            d['task'] = smart_truncate(unidecode(self.task.description), length=400)
-=======
-            d['task'] = smart_truncate(unidecode(unicode(self.task.description)), length=400)
->>>>>>> b40affc8
-        else:
-            d['task'] = self.task.type.name
-        d['deposited_plan'] = self.deposited_plan or ''
-        d['referral'] = self.task.referral
-        d['referral_url'] = self.task.referral.get_absolute_url()
-        return mark_safe(template.format(**d))
-
-    def as_tbody(self):
-        '''
-        Returns a string of HTML to render the object details inside <tbody> tags.
-        '''
-        template = '''<tr><th>Referral</th><td><a href="{referral_url}">{referral}</a></td></tr>
-            <tr><th>Referrer's reference</th><td>{reference}</td></tr>
-            <tr><th>Referral description</th><td>{referral_desc}</td></tr>
-            <tr><th>Condition ID</th><td><a href="{condition_url}">{condition}</a></td></tr>
-            <tr><th>Approved condition text</th><td>{condition_html}</td></tr>
-            <tr><th>Task ID</th><td><a href="{task_url}">{task}</a></td></tr>
-            <tr><th>Task description</th><td>{task_desc}</td></tr>
-            <tr><th>Deposited plan</th><td>{deposited_plan}</td></tr>'''.encode('utf-8')
-        d = copy(self.__dict__)
-        d['referral'] = self.task.referral
-        d['referral_url'] = self.task.referral.get_absolute_url()
-        d['reference'] = self.task.referral.reference
-<<<<<<< HEAD
-        d['referral_desc'] = unidecode(self.task.referral.description or '')
-=======
-        d['referral_desc'] = unidecode(unicode(self.task.referral.description) or u'')
->>>>>>> b40affc8
-        d['condition_url'] = reverse(
-            'prs_object_detail', kwargs={'pk': self.condition.pk, 'model': 'conditions'})
-        d['condition'] = self.condition
-        d['condition_html'] = self.condition.condition_html
-        d['task_url'] = reverse('prs_object_detail', kwargs={'pk': self.task.pk, 'model': 'tasks'})
-        d['task'] = self.task
-<<<<<<< HEAD
-        d['task_desc'] = unidecode(self.task.description or '')
-=======
-        d['task_desc'] = unidecode(unicode(self.task.description) or u'')
->>>>>>> b40affc8
-        d['deposited_plan'] = self.deposited_plan or ''
-        return mark_safe(template.format(**d).strip())
-
-
-class Location(ReferralBaseModel):
-    '''
-    Inherits from the abstract model class ReferralBaseModel.
-    '''
-    address_no = models.IntegerField(null=True, blank=True, verbose_name='address number')
-    address_suffix = models.CharField(max_length=10, null=True, blank=True,
-                                      validators=[MaxLengthValidator(10)])
-    road_name = models.CharField(max_length=100, null=True, blank=True,
-                                 validators=[MaxLengthValidator(100)])
-    road_suffix = models.CharField(max_length=100, null=True, blank=True,
-                                   validators=[MaxLengthValidator(100)])
-    locality = models.CharField(max_length=100, null=True, blank=True,
-                                validators=[MaxLengthValidator(100)])
-    postcode = models.CharField(max_length=6, null=True, blank=True,
-                                validators=[MaxLengthValidator(6)])
-    landuse = models.TextField(null=True, blank=True)
-    lot_no = models.CharField(max_length=100, null=True, blank=True, verbose_name='lot number',
-                              validators=[MaxLengthValidator(100)])
-    lot_desc = models.TextField(null=True, blank=True)
-    strata_lot_no = models.CharField(max_length=100, null=True, blank=True,
-                                     validators=[MaxLengthValidator(100)])
-    strata_lot_desc = models.TextField(null=True, blank=True)
-    reserve = models.TextField(null=True, blank=True)
-    cadastre_obj_id = models.IntegerField(null=True, blank=True)
-    referral = models.ForeignKey(Referral, on_delete=models.PROTECT)
-    poly = models.PolygonField(srid=4283, null=True, blank=True, help_text='Optional.')
-    address_string = models.TextField(null=True, blank=True, editable=True)
-    headers = ['Location', 'Address', 'Polygon', 'Referral ID']
-    tools_template = 'referral/location_tools.html'
-
-    @property
-    def nice_address(self):
-        address = ''
-        if self.address_no:
-            address += str(self.address_no)
-        if self.address_suffix and self.address_no:
-            address += self.address_suffix
-        if self.lot_no and self.address_no:
-            address += ' (Lot ' + self.lot_no + ')'
-        elif self.lot_no:
-            address += 'Lot ' + self.lot_no
-        if self.road_name:
-            address += ' ' + self.road_name
-        if self.road_suffix:
-            address += ' ' + self.road_suffix
-        if self.locality:
-            address += ' ' + self.locality
-        if self.postcode:
-            address += ' ' + self.postcode
-        return address
-
-    def save(self, *args, **kwargs):
-        '''
-        Overide the standard save method; inserts nice_address into address_string field.
-        '''
-        self.address_string = self.nice_address.lower()
-        super(Location, self).save(*args, **kwargs)
-
-    def as_row(self):
-        '''
-        Returns a string of HTML that renders the object details as table row cells.
-        Remember to enclose this function in <tr> tags.
-        '''
-        template = '''<td><a href="{url}">Open</a></td>
-            <td>{address}</td>
-            <td>{polygon}</td>
-            <td class="referral-id-cell"><a href="{referral_url}">{referral}</a></td>'''.encode('utf-8')
-        d = copy(self.__dict__)
-        d['url'] = reverse('prs_object_detail', kwargs={'pk': self.pk, 'model': 'locations'})
-        d['address'] = self.nice_address or 'none'
-        if self.poly:
-            d['polygon'] = '<img src="/static/img/draw_polyline.png" alt="Polygon" />'
-        else:
-            d['polygon'] = ''
-        d['referral_url'] = reverse(
-            'referral_detail',
-            kwargs={
-                'pk': self.referral.pk,
-                'related_model': 'locations'})
-        d['referral'] = self.referral
-        return mark_safe(template.format(**d))
-
-    def as_row_actions(self):
-        '''Returns a HTML table cell containing icons with links to suitable
-        actions for the location object (edit, delete, etc.)
-
-        html attr class="is_prs_user_action" is used by javascript in the template to
-        check prs_user permissions and disables Actions for readonly users.
-        '''
-        template = '''<td><a class="is_prs_user_action" href="{edit_url}" title="Edit"><i class="fa fa-pencil"></i></a>
-            <a class="is_prs_user_action" href="{delete_url}" title="Delete"><i class="fa fa-trash-o"></i></a></td>'''.encode('utf-8')
-        d = copy(self.__dict__)
-        d['edit_url'] = reverse('prs_object_update', kwargs={'pk': self.pk, 'model': 'locations'})
-        d['delete_url'] = reverse(
-            'prs_object_delete', kwargs={
-                'pk': self.pk, 'model': 'locations'})
-        return mark_safe(template.format(**d))
-
-    def as_row_minus_referral(self):
-        '''
-        Removes the HTML cell containing the parent referral details.
-        '''
-        return as_row_subtract_referral_cell(self.as_row())
-
-    def as_tbody(self):
-        '''
-        Returns a string of HTML to render the object details inside <tbody> tags.
-        '''
-        template = '''<tr><th>Referral</th><td><a href="{referral_url}">{referral}</a></td></tr>
-            <tr><th>Referrer's reference</th><td>{reference}</td></tr>
-            <tr><th>Short address</th><td>{address}</td></tr>
-            <tr><th>Lot no</th><td>{lot_no}</td></tr>
-            <tr><th>Address no</th><td>{address_no}</td></tr>
-            <tr><th>Address suffix</th><td>{address_suffix}</td></tr>
-            <tr><th>Road name</th><td>{road_name}</td></tr>
-            <tr><th>Road suffix</th><td>{road_suffix}</td></tr>
-            <tr><th>Locality</th><td>{locality}</td></tr>
-            <tr><th>Postcode</th><td>{postcode}</td></tr>'''.encode('utf-8')
-        d = copy(self.__dict__)
-        d['url'] = self.get_absolute_url()
-        d['referral_url'] = reverse(
-            'referral_detail',
-            kwargs={
-                'pk': self.referral.pk,
-                'related_model': 'locations'})
-        d['referral'] = self.referral
-        d['reference'] = self.referral.reference
-        d['address'] = self.nice_address or 'none'
-        d['lot_no'] = self.lot_no or ''
-        d['address_no'] = self.address_no or ''
-        d['address_suffix'] = self.address_suffix or ''
-        d['road_name'] = self.road_name or ''
-        d['road_suffix'] = self.road_suffix or ''
-        d['locality'] = self.locality or ''
-        d['postcode'] = self.postcode or ''
-        return mark_safe(template.format(**d).strip())
-
-
-class Bookmark(ReferralBaseModel):
-    '''
-    Inherits from the abstract model class ReferralBaseModel.
-    Users are able to bookmark referrals for faster access.
-    '''
-    referral = models.ForeignKey(Referral, on_delete=models.PROTECT)
-    user = models.ForeignKey(
-        settings.AUTH_USER_MODEL, on_delete=models.PROTECT,
-        related_name='referral_user_bookmark')
-    description = models.CharField(
-        max_length=200, blank=True, null=True,
-        help_text='Maximum 200 characters.',
-        validators=[MaxLengthValidator(200)])
-    headers = ['Referral ID', 'Bookmark description', 'Actions']
-
-    def save(self, force_insert=False, force_update=False, *args, **kwargs):
-        '''Overide save() to cleanse text input to the description field.
-        '''
-        if self.description:
-<<<<<<< HEAD
-            self.description = unidecode(self.description)
-=======
-            self.description = unidecode(unicode(self.description))
->>>>>>> b40affc8
-        super(Bookmark, self).save(force_insert, force_update)
-
-    def as_row(self):
-        '''
-        Returns a string of HTML that renders the object details as table row cells.
-        Remember to enclose this function in <tr> tags.
-
-        html attr class="is_prs_user_action" is used by javascript in the template to
-        check prs_user permissions and disables Actions for readonly users.
-        '''
-        template = '''<td><a href="{referral_url}">{referral}</a></td>
-            <td>{description}</td>
-            <td><a class="is_prs_user_action" href="{delete_url}" title="Delete"><i class="fa fa-trash-o"></i></a></td>'''.encode('utf-8')
-        d = copy(self.__dict__)
-        d['referral_url'] = self.referral.get_absolute_url()
-        d['referral'] = self.referral
-        d['description'] = self.description
-        d['delete_url'] = reverse(
-            'prs_object_delete', kwargs={
-                'pk': self.pk, 'model': 'bookmarks'})
-        return mark_safe(template.format(**d))
-
-    def as_tbody(self):
-        '''
-        Returns a string of HTML to render the object details inside <tbody> tags.
-        '''
-        template = '''<tr><th>Referral</th><td><a href="{referral_url}">{referral}</a></td></tr>
-            <tr><th>Referrer's reference</th><td>{reference}</td></tr>
-            <tr><th>User</th><td>{user}</td></tr>
-            <tr><th>Description</th><td>{description}</td></tr>'''.encode('utf-8')
-        d = copy(self.__dict__)
-        d['referral_url'] = reverse('referral_detail', kwargs={'pk': self.referral.pk})
-        d['referral'] = self.referral
-        d['reference'] = self.referral.reference
-        d['user'] = self.user.get_full_name()
-        d['description'] = self.description
-        return mark_safe(template.format(**d))
-
-
-class UserProfile(models.Model):
-    '''
-    An extension of the Django auth model, to add additional fields to each User
-    '''
-    user = models.OneToOneField(settings.AUTH_USER_MODEL)
-    agency = models.ForeignKey(Agency, on_delete=models.PROTECT, blank=True, null=True)
-    # Referral history is a list of 2-tuples: (referral pk, datetime)
-    referral_history = models.TextField(blank=True, null=True)
-    task_history = models.TextField(blank=True, null=True)
-
-    def __unicode__(self):
-        return unicode('{0}'.format(self.user.username))
-
-    def last_referral(self):
-        '''
-        Return the last referral that the user opened, or None.
-        The last referral opened is the last item on the referral_history list in the user's profile.
-        '''
-        if not self.referral_history:
-            return None
-        ref_history = json.loads(self.referral_history)
-        # Reverse the list, then iterate through it until we open a non-deleted referral.
-        ref_history.reverse()
-        for i in ref_history:
-            r = Referral.objects.get(pk=i[0])
-            if not r.effective_to:  # Referral hasn't been deleted.
-                return r
-
-    def is_prs_user(self):
-        """Returns group membership of the PRS user group.
-        """
-        return self.user.groups.filter(name=settings.PRS_USER_GROUP).exists()
-
-    def is_power_user(self):
-        """Returns group membership of the PRS power user group.
-        """
-        return self.user.is_superuser or self.user.groups.filter(
-            name=settings.PRS_POWER_USER_GROUP).exists()
-
-
-def create_user_profile(**kwargs):
-    UserProfile.objects.get_or_create(user=kwargs['user'])
-
-# Connect the user_logged_in signal to the method above to ensure that user
-# profiles exist.
-user_logged_in.connect(create_user_profile)
+# Stdlib imports
+from __future__ import unicode_literals
+from copy import copy
+from datetime import date
+import json
+import os
+# Core Django imports
+from django.conf import settings
+from django.contrib.auth.signals import user_logged_in
+from django.contrib.gis.db import models
+from django.core.exceptions import SuspiciousFileOperation
+from django.core.mail import EmailMultiAlternatives
+from django.core.urlresolvers import reverse
+from django.core.validators import MaxLengthValidator
+from django.db.models import Q
+from django.utils.safestring import mark_safe
+# Third-party app imports
+from autoslug import AutoSlugField
+from jinja2 import Template
+from lxml.html import clean, fromstring
+from model_utils import Choices
+from taggit.managers import TaggableManager
+from unidecode import unidecode
+# PRS app imports
+from referral.base import Audit, ActiveModel
+from referral.utils import smart_truncate, dewordify_text, as_row_subtract_referral_cell
+
+
+# Australian state choices, for addresses.
+AU_STATE_CHOICES = Choices(
+    (1, 'act', ('ACT')),
+    (2, 'nsw', ('NSW')),
+    (3, 'nt', ('NT')),
+    (4, 'qld', ('QLD')),
+    (5, 'sa', ('SA')),
+    (6, 'tas', ('TAS')),
+    (7, 'vic', ('VIC')),
+    (8, 'wa', ('WA')),
+)
+
+
+class ReferralLookup(ActiveModel, Audit):
+    """Abstract model type for lookup-table objects.
+    """
+    name = models.CharField(max_length=200)
+    description = models.CharField(
+        max_length=200, null=True, blank=True, validators=[MaxLengthValidator(200)])
+    slug = AutoSlugField(
+        populate_from='name', unique=True,
+        help_text='Must be unique. Automatically generated from name.')
+    public = models.BooleanField(
+        default=True, help_text='Is this lookup selection available to all users?')
+    headers = ['Name', 'Description', 'Last modified']
+
+    class Meta:
+        abstract = True
+        ordering = ['name']
+
+    def __unicode__(self):
+        return unicode(self.name)
+
+    def save(self, force_insert=False, force_update=False, *args, **kwargs):
+        '''Overide save() to cleanse text input fields.
+        '''
+        self.name = unidecode(unicode(self.name))
+        if self.description:
+            self.description = unidecode(unicode(self.description))
+        super(ReferralLookup, self).save(force_insert, force_update)
+
+    def get_absolute_url(self):
+        return unicode(reverse(
+            'prs_object_detail',
+            kwargs={
+                'model': self._meta.verbose_name_plural.lower().replace(' ', ''),
+                'pk': self.pk}))
+
+    def as_row(self):
+        '''
+        Returns a string of HTML that renders the object details as table row cells.
+        Remember to enclose output of this function in <tr> tags.
+        '''
+        template = '<td><a href="{url}">{name}</a></td><td>{description}</td><td>{modified}</td>'
+        d = copy(self.__dict__)
+        d['url'] = self.get_absolute_url()
+        d['description'] = unidecode(unicode(self.description) or u'')
+        d['modified'] = self.modified.strftime("%d %b %Y")
+        return unicode(mark_safe(template.format(**d)))
+
+    def as_tbody(self):
+        '''
+        Returns a string of HTML to render the object details inside <tbody> tags.
+        '''
+        template = '''<tr><th>ID</th><td>{id}</td></tr>
+            <tr><th>Name</th><td>{name}</td></tr>
+            <tr><th>Description</th><td>{description}</td></tr>
+            <tr><th>Date created</th><td>{created}</td></tr>
+            <tr><th>Created by</th><td>{creator}</td</tr>
+            <tr><th>Last modified</th><td>{modified}</td></tr>
+            <tr><th>Last changed by</th><td>{modifier}</td></tr>'''.encode('utf-8')
+        d = copy(self.__dict__)
+        d['created'] = self.created.strftime("%d-%b-%Y")
+        d['creator'] = self.creator.get_full_name()
+        d['modified'] = self.modified.strftime("%d-%b-%Y")
+        d['modifier'] = self.modifier.get_full_name()
+        return unicode(mark_safe(template.format(**d)))
+
+
+class DopTrigger(ReferralLookup):
+    '''
+    Lookup table of Dept of Planning triggers.
+    '''
+    class Meta(ReferralLookup.Meta):
+        verbose_name = 'DoP trigger'
+
+
+class Region(ReferralLookup):
+    '''
+    Lookup table of DPaW regions.
+    '''
+    region_mpoly = models.MultiPolygonField(
+        srid=4283, null=True, blank=True, help_text='Optional.')
+
+
+class OrganisationType(ReferralLookup):
+    '''
+    Lookup table for Organistion types.
+    '''
+    pass
+
+
+class Organisation(ReferralLookup):
+    '''
+    Lookup table of Organisations that send planning referrals to DPaW.
+    '''
+    type = models.ForeignKey(
+        OrganisationType, on_delete=models.PROTECT, help_text='The organisation type.')
+    list_name = models.CharField(
+        max_length=100,
+        help_text='''Name as it will appear in the alphabetised selection lists (e.g. "Broome,
+            Shire of"). Put acronyms (e.g. OEPA) at the end.''',
+        validators=[MaxLengthValidator(100)])
+    telephone = models.CharField(
+        max_length=20, null=True, blank=True, help_text='Include the area code.')
+    fax = models.CharField(
+        max_length=20, null=True, blank=True, help_text='Include the area code.',
+        validators=[MaxLengthValidator(20)])
+    email = models.EmailField(null=True, blank=True)
+    address1 = models.CharField(
+        max_length=100, null=True, blank=True, verbose_name='Address line 1',
+        help_text='Postal address (optional). Maximum 100 characters.',
+        validators=[MaxLengthValidator(100)])
+    address2 = models.CharField(
+        max_length=100, null=True, blank=True, verbose_name='Address line 2',
+        help_text='Postal address line 2 (optional). Maximum 100 characters.',
+        validators=[MaxLengthValidator(100)])
+    suburb = models.CharField(
+        max_length=100, null=True, blank=True, validators=[MaxLengthValidator(100)])
+    state = models.IntegerField(choices=AU_STATE_CHOICES, default=AU_STATE_CHOICES.wa)
+    postcode = models.CharField(
+        max_length=4, null=True, blank=True, validators=[MaxLengthValidator(4)])
+    # Use alt_model_name when we don't want to override Meta verbose_name.
+    alt_model_name = 'referring organisation'
+
+    def as_tbody(self):
+        '''
+        Returns a string of HTML to render the object details inside <tbody> tags.
+        '''
+        template = '''<tr><th>Name</th><td>{name}</td></tr>
+            <tr><th>Description</th><td>{description}</td></tr>
+            <tr><th>Type</th><td>{type}</td></tr>
+            <tr><th>List name</th><td>{list_name}</td></tr>
+            <tr><th>Telephone</th><td>{telephone}</td></tr>
+            <tr><th>Fax</th><td>{fax}</td></tr>
+            <tr><th>Email</th><td>{email}</td></tr>
+            <tr><th>Address</th><td>{address1}</td></tr>
+            <tr><th></th><td>{address2}</td></tr>
+            <tr><th>Suburb</th><td>{suburb}</td></tr>
+            <tr><th>State</th><td>{state}</td></tr>
+            <tr><th>Postcode</th><td>{postcode}</td></tr>
+            <tr><th>Date created</th><td>{created}</td></tr>
+            <tr><th>Created by</th><td>{creator}</td</tr>
+            <tr><th>Last modified</th><td>{modified}</td></tr>
+            <tr><th>Last changed by</th><td>{modifier}</td></tr>'''.encode('utf-8')
+        d = copy(self.__dict__)
+        d['type'] = self.type
+        d['created'] = self.created.strftime("%d-%b-%Y")
+        d['creator'] = self.creator.get_full_name()
+        d['modified'] = self.modified.strftime("%d-%b-%Y")
+        d['modifier'] = self.modifier.get_full_name()
+        d['address2'] = d['address2'] or '&nbsp;'
+        d['state'] = self.get_state_display()
+        return mark_safe(template.format(**d))
+
+
+class TaskState(ReferralLookup):
+    '''
+    Lookup table of all the defined states/outcomes for tasks.
+    Includes descriptions e.g. "In progress", "Stopped" as well as outcomes e.g.
+    "Response with advice", "Cancelled".
+    A boolean field (is_active) is used to separate outcomes indicating the task
+    remains active.
+    A boolean field (is_assessment) is used to separate descriptions from
+    assessments.
+    Tasks can be:
+    * ongoing and not an assessment (e.g. In progress)
+    * ongoing and an assessment (e.g. Deferred)
+    * not ongoing and not an assessment (e.g. Stopped, Cancelled)
+    * not ongoing and an assessment (e.g. Response with advice, Response with
+      objection)
+    '''
+    task_type = models.ForeignKey(
+        'TaskType', on_delete=models.PROTECT, null=True, blank=True,
+        help_text='Optional - does this state relate to a single task type only?')
+    is_ongoing = models.BooleanField(
+        default=True,
+        help_text='Does this task state indicate that the task remains active?')
+    is_assessment = models.BooleanField(
+        default=False,
+        help_text='Does this task state represent an assessment by staff?')
+
+
+class TaskType(ReferralLookup):
+    '''
+    Lookup table of the types of user tasks that can be recorded in the database.
+    All task types have a default initial status and time limit.
+    Due date is required in tasks, but if the user doesn't supply it then we need
+    something to fall back on. This is an arbitrary number which can be changed
+    for each type.
+    '''
+    initial_state = models.ForeignKey(
+        TaskState, on_delete=models.PROTECT, limit_choices_to=Q(effective_to__isnull=True),
+        help_text='The initial state for this task type.')
+    target_days = models.IntegerField(
+        default=35,
+        help_text='Time limit to fall back on if there is no user-supplied due date.')
+
+
+class ReferralType(ReferralLookup):
+    '''
+    Lookup table of the types of planning referrals that can be registered in the
+    database.
+    Having a "default" task type is not essential, though highly recommended.
+    '''
+    initial_task = models.ForeignKey(
+        TaskType, on_delete=models.PROTECT,
+        limit_choices_to=Q(effective_to__isnull=True), null=True, blank=True,
+        help_text='Optional, but highly recommended.')
+
+
+class NoteType(ReferralLookup):
+    '''
+    Lookup field for Note model type - e.g. email, letter, conversation. Not meant
+    to be accessed anywhere but the Admin site.
+    '''
+    icon = models.ImageField(upload_to='img', blank=True, null=True)
+
+
+class Agency(ReferralLookup):
+    '''
+    Lookup field to distinguish different govt Agencies by acronym (DER, DPaW, etc.)
+    '''
+    code = models.CharField(max_length=16)
+
+    class Meta(ReferralLookup.Meta):
+        verbose_name_plural = 'agencies'
+
+
+class ReferralBaseModel(ActiveModel, Audit):
+    '''
+    Base abstract model class for object types that are not lookups.
+    '''
+    headers = None
+    tools_template = None
+
+    class Meta:
+        abstract = True
+        ordering = ['-created']
+
+    def __unicode__(self):
+        return u'{0} {1}'.format(self._meta.object_name, self.pk)
+
+    def get_absolute_url(self):
+        return unicode(reverse(
+            'prs_object_detail',
+            kwargs={
+                'model': self._meta.verbose_name_plural.lower().replace(' ', ''),
+                'pk': self.pk}))
+
+
+class Referral(ReferralBaseModel):
+    '''
+    Inherits from the abstract model class ReferralBaseModel.
+    A planning referral which has been sent to DPaW for comment.
+    '''
+    type = models.ForeignKey(
+        ReferralType, on_delete=models.PROTECT, verbose_name='referral type',
+        help_text='''[Searchable] The referral type; explanation of these categories is also found
+            in the <a href="/help/">PRS User documentation</a>.''')
+    agency = models.ForeignKey(
+        Agency, on_delete=models.PROTECT, blank=True, null=True,
+        help_text='[Searchable] The agency to which this referral relates.')
+    region = models.ManyToManyField(
+        Region, related_name='regions', blank=True,
+        help_text='[Searchable] The region(s) in which this referral belongs.')
+    referring_org = models.ForeignKey(
+        Organisation, on_delete=models.PROTECT, verbose_name='referring organisation',
+        help_text='[Searchable] The referring organisation or individual.')
+    reference = models.CharField(
+        max_length=100, validators=[MaxLengthValidator(100)],
+        help_text="[Searchable] Referrer's reference no. Maximum 100 characters.")
+    file_no = models.CharField(
+        max_length=100, blank=True, null=True, validators=[MaxLengthValidator(100)],
+        help_text='[Searchable] The DPaW file this referral is filed within. Maximum 100 characters.')
+    description = models.TextField(
+        blank=True, null=True, help_text='[Searchable] Optional.')
+    referral_date = models.DateField(
+        verbose_name='received date',
+        help_text='Date that the referral was received.')
+    address = models.CharField(
+        max_length=200, blank=True, null=True,
+        validators=[MaxLengthValidator(200)],
+        help_text='[Searchable] Physical address of the planning proposal. Maximum 200 characters.')
+    point = models.PointField(
+        srid=4283, blank=True, null=True, editable=False, help_text='Optional.')
+    dop_triggers = models.ManyToManyField(
+        DopTrigger, related_name='dop_triggers', blank=True,
+        verbose_name='DoP triggers',
+        help_text='[Searchable] The Department of Planning trigger(s) for this referral.')
+    tags = TaggableManager(
+        blank=True, verbose_name='Issues/tags',
+        help_text='[Searchable] A list of issues or tags.')
+    related_refs = models.ManyToManyField(
+        'self', through='RelatedReferral', editable=False, symmetrical=False,
+        related_name='related_referrals')
+    headers = [
+        'Referral ID', 'Received date', 'Description', 'Address',
+        "Referrer's reference", 'Referred by', 'Region(s)', 'Type']
+    tools_template = 'referral/referral_tools.html'
+
+    def save(self, force_insert=False, force_update=False, *args, **kwargs):
+        '''Overide save to cleanse text input to the description, address fields.
+        '''
+        if self.description:
+            self.description = unidecode(unicode(self.description))
+        if self.address:
+            self.address = unidecode(unicode(self.address))
+        super(Referral, self).save(force_insert, force_update)
+
+    def get_absolute_url(self):
+        return unicode(reverse('referral_detail', kwargs={'pk': self.pk}))
+
+    @property
+    def regions_str(self):
+        '''
+        Return a unicode string of all the regions that this referral belongs to (or None).
+        NOTE: the Referral model has a field called "region" (singular) that returns the M2M
+        queryset result. This method uses that to return a formatted string.
+        Context/history: referrals used to be associated with one region only.
+        '''
+        if not self.region.all():
+            return None
+        return unicode(', '.join([r.name for r in self.region.all()]))
+
+    @property
+    def dop_triggers_str(self):
+        '''
+        Return a unicode string of all the DoP Triggers that this referral has (or None).
+        '''
+        if not self.dop_triggers.all():
+            return None
+        return unicode(', '.join([r.name for r in self.dop_triggers.all()]))
+
+    @property
+    def has_location(self):
+        """Returns True if Locations exist on this referral, else False.
+        """
+        return self.location_set.current().exists()
+
+    @property
+    def has_condition(self):
+        """Returns True if Conditions exist on this referral, else False.
+        """
+        return self.condition_set.current().exists()
+
+    @property
+    def has_proposed_condition(self):
+        """ Checks if Task has 'Proposed Condition' text
+        """
+        return self.has_condition and any(
+            c.proposed_condition for c in self.condition_set.current())
+
+    def as_row(self):
+        '''
+        Returns a string of HTML that renders the object details as table row cells.
+        Remember to enclose this function in <tr> tags.
+        '''
+        template = '''<td><a href="{url}">{id}</a></td>
+            <td>{referral_date}</td>
+            <td>{description}</td></td>
+            <td>{address}</td>
+            <td>{reference}</td>
+            <td>{referring_org}</td>
+            <td>{region}</td>
+            <td>{type}</td>'''
+        d = copy(self.__dict__)
+        d['url'] = self.get_absolute_url()
+        d['type'] = self.type
+        d['region'] = self.regions_str
+        d['referring_org'] = self.referring_org
+        d['referral_date'] = self.referral_date.strftime('%d %b %Y') or ''
+        d['address'] = unidecode(unicode(self.address) or u'')
+        d['description'] = unidecode(unicode(self.description) or u'')
+        return mark_safe(template.format(**d))
+
+    def as_tbody(self):
+        '''
+        Returns a string of HTML to render the object details inside <tbody> tags.
+        '''
+        template = '''<tr><th>Referral ID</th><td><a href="{url}">{id}</a></td></tr>
+            <tr><th>Referrer's reference</th><td>{reference}</td></tr>
+            <tr><th>Description</th><td>{description}</td></tr>
+            <tr><th>Address</th><td>{address}</td></tr>
+            <tr><th>Referrer</th><td>{referring_org}</td></tr>
+            <tr><th>Received date</th><td>{referral_date}</td></tr>
+            <tr><th>Type</th><td>{type}</td></tr>
+            <tr><th>Region(s)</th><td>{region}</td></tr>
+            <tr><th>DoP Trigger(s)</th><td>{dop_triggers}</td></tr>
+            <tr><th>File no.</th><td>{file_no}</td></tr>'''
+        d = copy(self.__dict__)
+        d['url'] = self.get_absolute_url()
+        d['type'] = self.type
+        d['region'] = self.regions_str  # Call the referral's regions property (see above).
+        d['dop_triggers'] = self.dop_triggers_str
+        d['referring_org'] = self.referring_org
+        d['file_no'] = self.file_no or ''
+        d['description'] = unidecode(unicode(self.description) or u'')
+        d['referral_date'] = self.referral_date.strftime('%d-%b-%Y')
+        d['address'] = unidecode(unicode(self.address) or u'')
+        return mark_safe(template.format(**d).strip())
+
+    def add_relationship(self, referral):
+        # Disallow self-referential relationships:
+        if self == referral:
+            return None
+        else:
+            forward_rel, created = RelatedReferral.objects.get_or_create(
+                from_referral=self,
+                to_referral=referral)
+            backward_rel, created = RelatedReferral.objects.get_or_create(
+                from_referral=referral,
+                to_referral=self)
+            return forward_rel
+
+    def remove_relationship(self, referral):
+        qs1 = RelatedReferral.objects.filter(
+            from_referral=self,
+            to_referral=referral)
+        qs2 = RelatedReferral.objects.filter(
+            from_referral=referral,
+            to_referral=self)
+
+        if qs1 or qs2:
+            qs1.delete()
+            qs2.delete()
+            return True
+        return False
+
+    def generate_qgis_layer(self):
+        """Generates and returns the content for a QGIS layer definition.
+        """
+        # Only return a value for a referral with child locations.
+        if not self.location_set.current().filter(poly__isnull=False).exists():
+            return None
+        # Read in the base Jinja template.
+        t = Template(open('prs2/referral/templates/qgis_layer.jinja', 'r').read())
+        # Build geographical extent of associated locations.
+        qs = self.location_set.current().filter(poly__isnull=False).aggregate(models.Extent('poly'))
+        xmin, ymin, xmax, ymax = qs['poly__extent']
+        d = {
+            'REFERRAL_PK': self.pk}
+        return t.render(**d)
+
+
+class RelatedReferral(models.Model):
+    '''
+    Intermediate class for relationships between Referral objects.
+    Trying to create this relationship without the intermediate class generated
+    some really odd recursion errors.
+    '''
+    from_referral = models.ForeignKey(
+        Referral, on_delete=models.PROTECT, related_name='from_referral')
+    to_referral = models.ForeignKey(
+        Referral, on_delete=models.PROTECT, related_name='to_referral')
+
+    def __unicode__(self):
+        return unicode(
+            '{0} ({1} to {2})'.format(
+                self.pk,
+                self.from_referral.pk,
+                self.to_referral.pk))
+
+
+class Task(ReferralBaseModel):
+    '''
+    Inherits from the abstract model class ReferralBaseModel.
+    Tasks that must be completed by users. Added against individual Referrals.
+    This is how we record and manage our workflow.
+    '''
+    type = models.ForeignKey(
+        TaskType, on_delete=models.PROTECT, verbose_name='task type',
+        help_text='The task type.')
+    referral = models.ForeignKey(Referral)
+    assigned_user = models.ForeignKey(
+        settings.AUTH_USER_MODEL, on_delete=models.PROTECT,
+        related_name='refer_task_assigned_user',
+        help_text='The officer responsible for completing the task.')
+    description = models.TextField(
+        blank=True, null=True, help_text='Description of the task requirements.')
+    start_date = models.DateField(
+        blank=True, null=True, help_text='Date on which this task was started.')
+    due_date = models.DateField(
+        blank=True, null=True, help_text='Date by which the task must be completed.')
+    complete_date = models.DateField(
+        blank=True, null=True, verbose_name='completed date',
+        help_text='Date that the task was completed.')
+    stop_date = models.DateField(
+        blank=True, null=True, help_text='Date that the task was stopped.')
+    restart_date = models.DateField(
+        blank=True, null=True, help_text='Date that a stopped task was restarted.')
+    stop_time = models.IntegerField(
+        default=0, editable=False, help_text='Cumulative time stopped in days.')
+    state = models.ForeignKey(
+        TaskState, on_delete=models.PROTECT, verbose_name='status',
+        help_text='The status of the task.')
+    headers = [
+        'Task', 'Type', 'Task description', 'Address', 'Referral ID', 'Assigned',
+        'Start', 'Due', 'Completed', 'Status']
+    headers_site_home = [
+        'Type', 'Task description', 'Referral ID', 'Referral type', 'Referrer',
+        'Referrers reference', 'Due', 'Actions']
+    tools_template = 'referral/task_tools.html'
+    records = models.ManyToManyField('Record', blank=True)
+    notes = models.ManyToManyField('Note', blank=True)
+
+    class Meta:
+        ordering = ['-pk', 'due_date']
+
+    def save(self, force_insert=False, force_update=False, *args, **kwargs):
+        '''Overide save() to cleanse text input to the description field.
+        '''
+        if self.description:
+            self.description = unidecode(unicode(self.description))
+        super(Task, self).save(force_insert, force_update)
+
+    def as_row(self):
+        '''
+        Returns a string of HTML that renders the object details as table row cells.
+        Remember to enclose this function in <tr> tags.
+        '''
+        template = '''<td><a href="{url}">Open</a></td>
+            <td>{type}</td>
+            <td>{description}</td>
+            <td>{address}</td>
+            <td class="referral-id-cell"><a href="{referral_url}">{referral}</a></td>
+            <td>{assigned_user}</td>
+            <td>{start_date}</td>
+            <td>{due_date}</td>
+            <td>{complete_date}</td>
+            <td>{state}</td>'''.encode('utf-8')
+        d = copy(self.__dict__)
+        d['url'] = self.get_absolute_url()
+        d['type'] = self.type
+        if self.description:
+            d['description'] = smart_truncate(self.description, length=400)
+        else:
+            d['description'] = ''
+        d['address'] = self.referral.address or ''
+        d['referral_url'] = self.referral.get_absolute_url()
+        d['referral'] = self.referral
+        d['assigned_user'] = self.assigned_user.get_full_name()
+        if self.start_date:
+            d['start_date'] = self.start_date.strftime('%d %b %Y')
+        else:
+            d['start_date'] = ''
+        if self.due_date:
+            d['due_date'] = self.due_date.strftime('%d %b %Y')
+        else:
+            d['due_date'] = ''
+        if self.complete_date:
+            d['complete_date'] = self.complete_date.strftime('%d %b %Y')
+        else:
+            d['complete_date'] = ''
+        d['state'] = self.state
+        return mark_safe(template.format(**d))
+
+    def as_row_actions(self):
+        '''
+        Returns a HTML table cell containing icons with links to suitable
+        actions for the task object (e.g. stop/start, complete, etc.)
+
+        html attr class="is_prs_user_action" is used by javascript in the template to
+        check prs_user permissions and disables Actions for readonly users.
+        '''
+        d = copy(self.__dict__)
+        if self.state.name == 'Stopped':
+            template = '''<td><a class="is_prs_user_action" href="{start_url}" title="Start"><i class="fa fa-play"></i></a></td>'''.encode('utf-8')
+            d['start_url'] = reverse('task_action', kwargs={'pk': self.pk, 'action': 'start'})
+        elif not self.complete_date:
+            template = '''<td><a class="is_prs_user_action" href="{edit_url}" title="Edit"><i class="fa fa-pencil"></i></a>'''.encode('utf-8')
+            template += ''' <a class="is_prs_user_action" href="{complete_url}" title="Complete"><i class="fa fa-check-square-o"></i></a>'''
+            template += '''
+                <a class="is_prs_user_action" href="{stop_url}" title="Stop"><i class="fa fa-stop"></i></a>
+                <a class="is_prs_user_action" href="{reassign_url}" title="Reassign"><i class="fa fa-share"></i></a>
+                <a class="is_prs_user_action" href="{cancel_url}" title="Cancel"><i class="fa fa-ban"></i></a>
+                <a class="is_prs_user_action" href="{delete_url}" title="Delete"><i class="fa fa-trash-o"></i></a></td>'''
+            d['edit_url'] = reverse('task_action', kwargs={'pk': self.pk, 'action': 'update'})
+            d['reassign_url'] = reverse(
+                'task_action', kwargs={
+                    'pk': self.pk, 'action': 'reassign'})
+            d['complete_url'] = reverse(
+                'task_action', kwargs={
+                    'pk': self.pk, 'action': 'complete'})
+            d['stop_url'] = reverse('task_action', kwargs={'pk': self.pk, 'action': 'stop'})
+            d['cancel_url'] = reverse('task_action', kwargs={'pk': self.pk, 'action': 'cancel'})
+            d['delete_url'] = reverse('prs_object_delete', kwargs={'pk': self.pk, 'model': 'task'})
+        else:
+            template = '<td></td>'.encode('utf-8')
+        return mark_safe(template.format(**d))
+
+    def as_row_minus_referral(self):
+        '''
+        Removes the HTML cell containing the parent referral details.
+        '''
+        return as_row_subtract_referral_cell(self.as_row())
+
+    @property
+    def is_overdue(self):
+        '''
+        Checks whether the task is overdue and returns True if so.
+        '''
+        if self.due_date and self.due_date < date.today():
+            return True
+        else:
+            return False
+
+    @property
+    def is_stopped(self):
+        '''
+        Return True if the task is stopped.
+        '''
+        if self.state.name == 'Stopped':
+            return True
+        else:
+            return False
+
+    def as_row_for_site_home(self):
+        '''
+        Similar to as_row_with_actions(), but this returns a different set of values as a row for
+        the site home view.
+
+        html attr class="is_prs_user_action" is used by javascript in the template to
+        check prs_user permissions and disables Actions for readonly users.
+        '''
+        template = '''<td>{type}</td>'''.encode('utf-8')
+        if self.referral.address:  # If the referral has an address, include it in the description field.
+            template += '''<td>{description}<br><b>Address: </b>{address}</td>'''
+        else:
+            template += '''<td>{description}</td>'''
+        template += '''
+            <td><a href="{referral_url}">{referral_pk}</a></td>
+            <td>{type}</td>
+            <td>{referring_org}</td>
+            <td>{reference}</td>
+            <td>{due_date}</td>'''
+        if self.is_stopped:  # Render a different set of action icons if the task is stopped.
+            template += '''<td class="action-icons-cell">
+                <a class="is_prs_user_action" href="{start_url}" title="Start"><i class="fa fa-play"></i></a></td>'''
+        elif not self.complete_date:  # Render icons if the task is not completed.
+            template += '''<td class="action-icons-cell">
+                <a class="is_prs_user_action" href="{complete_url}" title="Complete"><i class="fa fa-check-square-o"></i></a>
+                <a class="is_prs_user_action" href="{stop_url}" title="Stop"><i class="fa fa-stop"></i></a>
+                <a class="is_prs_user_action" href="{reassign_url}" title="Reassign"><i class="fa fa-share"></i></a>
+                <a class="is_prs_user_action" href="{cancel_url}" title="Cancel"><i class="fa fa-ban"></i></a>'''
+        else:  # Render an empty table cell.
+            template += '<td class="action-icons-cell"></td>'
+        d = copy(self.__dict__)
+        d['type'] = self.type
+        d['description'] = unidecode(unicode(self.description) or u'')
+        d['referral_url'] = self.referral.get_absolute_url()
+        d['referral_pk'] = self.referral.pk
+        d['referring_org'] = self.referral.referring_org
+        d['reference'] = self.referral.reference
+        d['address'] = unidecode(unicode(self.referral.address) or u'')
+        if self.due_date:
+            d['due_date'] = self.due_date.strftime('%d %b %Y')
+        else:
+            d['due_date'] = ''
+        d['start_url'] = reverse('task_action', kwargs={'pk': self.pk, 'action': 'start'})
+        d['complete_url'] = reverse('task_action', kwargs={'pk': self.pk, 'action': 'complete'})
+        d['reassign_url'] = reverse('task_action', kwargs={'pk': self.pk, 'action': 'reassign'})
+        d['stop_url'] = reverse('task_action', kwargs={'pk': self.pk, 'action': 'stop'})
+        d['cancel_url'] = reverse('task_action', kwargs={'pk': self.pk, 'action': 'cancel'})
+        return mark_safe(template.format(**d))
+
+    def as_row_for_index_print(self):
+        '''
+        As above, minus the column for icons.
+        '''
+        template = '''<td>{type}</td>'''.encode('utf-8')
+        # If the task referral has an address, combine it into the next cell.
+        if self.referral.address:
+            template += '<td>{description}<br><b>Address: </b>{address}</td>'
+        else:
+            template += '<td>{description}</td>'
+        template += '''<td>{referral_pk}</td>
+            <td>{type}</td>
+            <td>{referring_org}</td>
+            <td>{reference}</td>
+            <td>{due_date}</td>'''
+        d = copy(self.__dict__)
+        d['type'] = self.type
+        d['description'] = unidecode(unicode(self.description) or u'')
+        d['referral_pk'] = self.referral.pk
+        d['referring_org'] = self.referral.referring_org
+        d['type'] = self.referral.type
+        d['reference'] = self.referral.reference
+        d['address'] = unidecode(unicode(self.referral.address) or u'')
+        if self.due_date:
+            d['due_date'] = self.due_date.strftime("%d %b %Y")
+        else:
+            d['due_date'] = ''
+        return mark_safe(template.format(**d))
+
+    def as_tbody(self):
+        '''
+        Returns a string of HTML to render the object details inside <tbody> tags.
+        '''
+        template = '''<tr><th>Type</th><td>{type}</td></tr>
+            <tr><th>Referral ID</th><td><a href="{referral_url}">{referral_id}</a></td></tr>
+            <tr><th>Referrer's reference</th><td>{reference}</td></tr>
+            <tr><th>Assigned to</th><td>{assigned_user}</td></tr>
+            <tr><th>Description</th><td>{description}</td></tr>
+            <tr><th>Start date</th><td>{start_date}</td></tr>
+            <tr><th>Due date</th><td>{due_date}</td></tr>
+            <tr><th>Status</th><td>{state}</td></tr>
+            <tr><th>Completion date</th><td>{complete_date}</td></tr>
+            <tr><th>Stop date</th><td>{stop_date}</td></tr>
+            <tr><th>Restart date</th><td>{restart_date}</td></tr>
+            <tr><th>Stop time (days)</th><td>{stop_time}</td></tr>'''.encode('utf-8')
+        d = copy(self.__dict__)
+        d['type'] = self.type
+        d['referral_url'] = reverse(
+            'referral_detail',
+            kwargs={
+                'pk': self.referral.pk,
+                'related_model': 'tasks'})
+        d['referral_id'] = self.referral.pk
+        d['reference'] = self.referral.reference
+        d['assigned_user'] = self.assigned_user.get_full_name()
+        d['state'] = self.state
+        if self.start_date:
+            d['start_date'] = self.start_date.strftime('%d-%b-%Y')
+        else:
+            d['start_date'] = ''
+        if d['due_date']:
+            d['due_date'] = self.due_date.strftime("%d-%b-%Y")
+        if d['complete_date']:
+            d['complete_date'] = self.complete_date.strftime("%d-%b-%Y")
+        else:
+            d['complete_date'] = ''
+        if d['stop_date']:
+            d['stop_date'] = self.stop_date.strftime("%d-%b-%Y")
+        else:
+            d['stop_date'] = ''
+        if d['restart_date']:
+            d['restart_date'] = self.restart_date.strftime("%d-%b-%Y")
+        else:
+            d['restart_date'] = ''
+        if d['stop_time'] == 0:
+            d['stop_time'] = ''
+        d['description'] = unidecode(unicode(self.description) or u'')
+        return mark_safe(template.format(**d).strip())
+
+    def email_user(self, from_email=None):
+        '''
+        Method to email the assigned user a notification message about this task.
+        '''
+        subject = 'PRS task assignment notification (referral ID {0})'.format(self.referral.pk)
+        if not from_email:
+            from_email = settings.APPLICATION_ALERTS_EMAIL
+        to_email = self.assigned_user.email
+        referral_url = settings.SITE_URL + self.referral.get_absolute_url()
+        address = self.referral.address or '(not recorded)'
+        text_content = '''This is an automated message to let you know that you have
+            been assigned a PRS task ({0}) by the sending user.\n
+            This task is attached to referral ID {1}.\nThe referral reference is: {2}.\n
+            The referral address is: {3}\n
+            '''.format(self.pk, self.referral.pk, self.referral.reference, address)
+        html_content = '''<p>This is an automated message to let you know that you have
+            been assigned a PRS task ({0}) by the sending user.</p>
+            <p>The task is attached to referral {1}, located at this URL:</p>
+            <p>{2}</p>
+            <p>The referral reference is: {3}</p>
+            <p>The referral address is: {4}</p>
+            '''.format(self.type.name, self.referral.pk, referral_url, self.referral.reference, address)
+        msg = EmailMultiAlternatives(subject, text_content, from_email, [to_email])
+        msg.attach_alternative(html_content, 'text/html')
+        msg.send(fail_silently=False)
+
+
+class Record(ReferralBaseModel):
+    '''
+    Inherits from the abstract model class ReferralBaseModel.
+    A record is a reference to an electronic file, and is associated with a
+    Referral.
+    '''
+    name = models.CharField(
+        max_length=200,
+        help_text='The name/description of the record (max 200 characters).',
+        validators=[MaxLengthValidator(200)])
+    referral = models.ForeignKey(Referral, on_delete=models.PROTECT)
+    uploaded_file = models.FileField(
+        blank=True,
+        null=True,
+        max_length=255,
+        upload_to='uploads/%Y/%m/%d',
+        help_text='Allowed file types: TIF,JPG,GIF,PNG,DOC,DOCX,XLS,XLSX,CSV,PDF,TXT,ZIP,MSG,QGS'
+    )
+    infobase_id = models.SlugField(
+        blank=True, null=True, verbose_name='Infobase ID',
+        help_text='Infobase object ID (optional).')
+    description = models.TextField(blank=True, null=True)
+    order_date = models.DateField(
+        blank=True, null=True, verbose_name='date',
+        help_text='Optional date (for sorting purposes).')
+    notes = models.ManyToManyField('Note', blank=True)
+    headers = [
+        'Record', 'Date', 'Name', 'Infobase ID', 'Referral ID', 'Type', 'Size']
+    tools_template = 'referral/record_tools.html'
+
+    def __unicode__(self):
+        return unicode('Record: {}'.format(smart_truncate(self.name, length=40)))
+
+    def save(self, force_insert=False, force_update=False, *args, **kwargs):
+        '''Overide save() to cleanse text input fields.
+        '''
+        self.name = unidecode(unicode(self.name))
+        if self.description:
+            self.description = unidecode(unicode(self.description))
+        super(Record, self).save(force_insert, force_update)
+
+    @property
+    def filename(self):
+        if self.uploaded_file and os.path.exists(self.uploaded_file.path):
+            return self.uploaded_file.name.rsplit('/', 1)[-1]
+        else:
+            return ''
+
+    @property
+    def extension(self):
+        try:  # Account for SuspiciousFileOperation exceptions.
+            if self.uploaded_file and os.path.exists(self.uploaded_file.path):
+                ext = os.path.splitext(self.uploaded_file.name)[1]
+                return ext.replace('.', '').upper()
+            else:
+                return ''
+        except SuspiciousFileOperation:
+            return ''
+
+    @property
+    def filesize_str(self):
+        try:  # Account for SuspiciousFileOperation exceptions.
+            if self.uploaded_file and os.path.exists(self.uploaded_file.path):
+                num = self.uploaded_file.size
+                for x in ['b', 'Kb', 'Mb', 'Gb']:
+                    if num < 1024.0:
+                        return '{:3.1f}{}'.format(num, x)
+                    num /= 1024.0
+            else:
+                return ''
+        except SuspiciousFileOperation:
+            return ''
+
+    def as_row(self):
+        '''
+        Returns a string of HTML that renders the object details as table row cells.
+        Remember to enclose this function in <tr> tags.
+        '''
+        template = '''<td><a href="{url}">Open</a></td>
+            <td>{order_date}</td>
+            <td>{name}</td>
+            <td><a href="{infobase_url}">{infobase_id}</a></td>
+            <td class="referral-id-cell"><a href="{referral_url}">{referral}</a></td>
+            <td><a href="{download_url}">{filetype}</a></td>
+            <td>{filesize}</td>'''.encode('utf-8')
+        d = copy(self.__dict__)
+        d['url'] = self.get_absolute_url()
+        if self.order_date:
+            d['order_date'] = self.order_date.strftime('%d %b %Y')
+        else:
+            d['order_date'] = ''
+        d['referral_url'] = self.referral.get_absolute_url()
+        d['referral'] = self.referral
+        if self.infobase_id:
+            d['infobase_url'] = reverse('infobase_shortcut', kwargs={'pk': self.pk})
+            d['infobase_id'] = self.infobase_id
+        else:
+            d['infobase_url'] = ''
+            d['infobase_id'] = ''
+        if self.uploaded_file:
+            d['download_url'] = reverse('download_record', kwargs={'pk': self.pk})
+            d['filetype'] = self.extension
+            d['filesize'] = self.filesize_str
+        else:
+            d['download_url'] = ''
+            d['filetype'] = ''
+            d['filesize'] = ''
+        return mark_safe(template.format(**d))
+
+    def as_row_actions(self):
+        '''
+        Returns a HTML table cell containing icons with links to suitable
+        actions for the record object (edit, delete, etc.)
+
+        html attr class="is_prs_user_action" is used by javascript in the template to
+        check prs_user permissions and disables Actions for readonly users.
+        '''
+        template = '''<td><a class="is_prs_user_action" href="{edit_url}" title="Edit"><i class="fa fa-pencil"></i></a>
+            <a class="is_prs_user_action" href="{delete_url}" title="Delete"><i class="fa fa-trash-o"></i></a></td>'''.encode('utf-8')
+        d = copy(self.__dict__)
+        d['edit_url'] = reverse('prs_object_update', kwargs={'pk': self.pk, 'model': 'records'})
+        d['delete_url'] = reverse('prs_object_delete', kwargs={'pk': self.pk, 'model': 'records'})
+        return mark_safe(template.format(**d))
+
+    def as_row_minus_referral(self):
+        '''
+        Removes the HTML cell containing the parent referral details.
+        '''
+        return as_row_subtract_referral_cell(self.as_row())
+
+    def as_tbody(self):
+        '''
+        Returns a string of HTML to render the object details inside <tbody> tags.
+        '''
+        template = '''<tr><th>Name</th><td>{name}</td></tr>
+            <tr><th>Referral</th><td><a href="{referral_url}">{referral}</a></td></tr>
+            <tr><th>Referrer's reference</th><td>{reference}</td></tr>
+            <tr><th>Infobase ID</th><td><a href="{infobase_url}">{infobase_id}</a></td></tr>
+            <tr><th>Description</th><td>{description}</td></tr>
+            <tr><th>File type</th><td><a href="{download_url}">{filetype}</a></td></tr>
+            <tr><th>File size</th><td>{filesize}</td></tr>
+            <tr><th>Date</th><td>{order_date}</td</tr>'''.encode('utf-8')
+        d = copy(self.__dict__)
+        d['referral_url'] = reverse(
+            'referral_detail',
+            kwargs={
+                'pk': self.referral.pk,
+                'related_model': 'records'})
+        d['referral'] = self.referral
+        d['reference'] = self.referral.reference
+        if self.infobase_id:
+            d['infobase_url'] = reverse('infobase_shortcut', kwargs={'pk': self.pk})
+            d['infobase_id'] = self.infobase_id
+        else:
+            d['infobase_url'] = ''
+            d['infobase_id'] = ''
+        if self.uploaded_file:
+            d['download_url'] = reverse('download_record', kwargs={'pk': self.pk})
+            d['filetype'] = self.extension
+            d['filesize'] = self.filesize_str
+        else:
+            d['download_url'] = ''
+            d['filetype'] = ''
+            d['filesize'] = ''
+        if self.order_date:
+            d['order_date'] = self.order_date.strftime('%d-%b-%Y')
+        else:
+            d['order_date'] = ''
+        d['creator'] = self.creator.get_full_name()
+        return mark_safe(template.format(**d).strip())
+
+
+class Note(ReferralBaseModel):
+    '''
+    Inherits from the abstract model class ReferralBaseModel.
+    A note or comment about a referral. These notes are meant to supplement
+    formal record-keeping procedures only. HTML-formatted text is allowed.
+    '''
+    referral = models.ForeignKey(Referral, on_delete=models.PROTECT)
+    type = models.ForeignKey(
+        NoteType, on_delete=models.PROTECT, blank=True, null=True,
+        verbose_name='note type', help_text='The type of note (optional).')
+    note_html = models.TextField(verbose_name='note')
+    note = models.TextField(editable=False)
+    order_date = models.DateField(
+        blank=True, null=True, verbose_name='date',
+        help_text='Optional date (for sorting purposes).')
+    headers = ['Note', 'Type', 'Creator', 'Date', 'Note', 'Referral ID']
+    tools_template = 'referral/note_tools.html'
+    records = models.ManyToManyField('Record', blank=True)
+
+    class Meta:
+        ordering = ['order_date']
+
+    def __unicode__(self):
+        return unicode(self.short_note)
+
+    def save(self, force_insert=False, force_update=False, *args, **kwargs):
+        '''
+        Overide the Note model save() to cleanse the HTML used.
+        '''
+        self.note_html = unidecode(unicode(dewordify_text(self.note_html)))
+        self.note_html = clean.clean_html(self.note_html)
+        # Strip HTML tags and save as plain text.
+        t = fromstring(self.note_html)
+        self.note = unicode(t.text_content())
+        super(Note, self).save(force_insert, force_update)
+
+    @property
+    def short_note(self, x=12):
+        text = unidecode(unicode(self.note))
+        text = text.replace('\n', ' ').replace('\r', ' ')  # Replace newlines.
+        words = text.split(' ')
+        if len(words) > x:
+            return '{}...'.format(' '.join(words[:x]))
+        else:
+            return text
+
+    def as_row(self):
+        '''
+        Returns a string of HTML that renders the object details as table row cells.
+        Remember to enclose this function in <tr> tags.
+        '''
+        template = '''<td><a href="{url}">Open</a></td>
+            <td>{type}</td>
+            <td>{creator}</td>
+            <td>{order_date}</td>
+            <td>{note}</td>
+            <td class="referral-id-cell"><a href="{referral_url}">{referral}</a></td>'''.encode('utf-8')
+        d = copy(self.__dict__)
+        d['url'] = self.get_absolute_url()
+        if self.type:
+            d['type'] = '<img src="/static/' + self.type.icon.__unicode__() + \
+                '" title="{0}" />'.format(self.type.name)
+        else:
+            d['type'] = ''
+        d['creator'] = self.creator.get_full_name()
+        if self.order_date:
+            d['order_date'] = self.order_date.strftime('%d %b %Y')
+        else:
+            d['order_date'] = ''
+        d['note'] = smart_truncate(unicode(unidecode(self.note)), length=400)
+        d['referral_url'] = self.referral.get_absolute_url()
+        d['referral'] = self.referral
+        return mark_safe(template.format(**d))
+
+    def as_row_actions(self):
+        '''Returns a HTML table cell containing icons with links to suitable
+        actions for the note object (edit, delete, etc.)
+
+        html attr class="is_prs_user_action" is used by javascript in the template to
+        check prs_user permissions and disables Actions for readonly users.
+        '''
+        template = '''<td><a class="is_prs_user_action" href="{edit_url}" title="Edit"><i class="fa fa-pencil"></i></a>
+            <a class="is_prs_user_action" href="{delete_url}" title="Delete"><i class="fa fa-trash-o"></i></a></td>'''.encode('utf-8')
+        d = copy(self.__dict__)
+        d['edit_url'] = reverse('prs_object_update', kwargs={'pk': self.pk, 'model': 'notes'})
+        d['delete_url'] = reverse('prs_object_delete', kwargs={'pk': self.pk, 'model': 'notes'})
+        return mark_safe(template.format(**d))
+
+    def as_row_minus_referral(self):
+        '''
+        Removes the HTML cell containing the parent referral details.
+        '''
+        return as_row_subtract_referral_cell(self.as_row())
+
+    def as_tbody(self):
+        '''
+        Returns a string of HTML to render the object details inside <tbody> tags.
+        '''
+        template = '''<tr><th>Referral</th><td><a href="{referral_url}">{referral}</a></td></tr>
+            <tr><th>Referrer's reference</th><td>{reference}</td></tr>
+            <tr><th>Type</th><td>{type}</td></tr>
+            <tr><th>Created by</th><td>{creator}</td</tr>
+            <tr><th>Date</th><td>{order_date}</td</tr>
+            <tr class="highlight"><th>Note</th><td>{note_html}</td></tr>'''.encode('utf-8')
+        d = copy(self.__dict__)
+        d['referral_url'] = reverse(
+            'referral_detail',
+            kwargs={
+                'pk': self.referral.pk,
+                'related_model': 'notes'})
+        d['referral'] = self.referral
+        d['reference'] = self.referral.reference
+        d['type'] = self.type or ''
+        d['creator'] = self.creator.get_full_name()
+        if self.order_date:
+            d['order_date'] = self.order_date.strftime('%d-%b-%Y')
+        else:
+            d['order_date'] = ''
+        d['note_html'] = unidecode(unicode(self.note_html))
+        return mark_safe(template.format(**d).strip())
+
+
+class ConditionCategory(ReferralLookup):
+    """Lookup table for Condition categories.
+    """
+    class Meta(ReferralLookup.Meta):
+        verbose_name_plural = 'condition categories'
+
+
+class ModelCondition(ReferralBaseModel):
+    """Represents a 'model condition' with standard text.
+    """
+    category = models.ForeignKey(
+        ConditionCategory, on_delete=models.PROTECT, blank=True, null=True)
+    condition = models.TextField(help_text="Model condition")
+    identifier = models.CharField(
+        max_length=100, blank=True, null=True,
+        help_text="The decision-making authority's identifying number or code for this condition.",
+        validators=[MaxLengthValidator(100)])
+
+
+class Condition(ReferralBaseModel):
+    """Model type to handle proposed & approved conditions on referrals.
+    Note that referral may be blank; this denotes a "standard" model condition.
+    """
+    referral = models.ForeignKey(
+        Referral, on_delete=models.PROTECT, blank=True, null=True)
+    condition = models.TextField(editable=False, blank=True, null=True)
+    condition_html = models.TextField(
+        blank=True, null=True, verbose_name='approved condition',
+        help_text='''Insert words exactly as in the decision-maker's letter
+        of approval, and add any advice notes relating to DPaW.''')
+    proposed_condition = models.TextField(editable=False, blank=True, null=True)
+    proposed_condition_html = models.TextField(
+        verbose_name='proposed condition', blank=True, null=True,
+        help_text='Condition text proposed by DPaW.')
+    identifier = models.CharField(
+        max_length=100, blank=True, null=True,
+        help_text="The decision-making authority's identifying number or code for this condition.",
+        validators=[MaxLengthValidator(100)])
+    tags = TaggableManager(blank=True)
+    clearance_tasks = models.ManyToManyField(
+        Task, through='Clearance', editable=False, symmetrical=True,
+        related_name='clearance_requests')
+    category = models.ForeignKey(
+        ConditionCategory, on_delete=models.PROTECT, blank=True, null=True)
+    model_condition = models.ForeignKey(
+        ModelCondition, on_delete=models.PROTECT, blank=True, null=True,
+        related_name='model_condition',
+        help_text='Model text on which this condition is based')
+    headers = [
+        'Condition', 'No.', 'Proposed condition', 'Approved condition',
+        'Category', 'Referral ID']
+    tools_template = 'referral/condition_tools.html'
+
+    def save(self, force_insert=False, force_update=False, *args, **kwargs):
+        '''
+        Overide the Condition models's save() to cleanse the HTML input.
+        '''
+        if self.condition_html:
+            self.condition_html = unidecode(unicode(dewordify_text(self.condition_html)))
+            self.condition_html = clean.clean_html(self.condition_html)
+            t = fromstring(self.condition_html)
+            self.condition = unicode(t.text_content())
+        else:
+            self.condition_html = ''
+            self.condition = ''
+        if self.proposed_condition_html:
+            self.proposed_condition_html = unidecode(unicode(dewordify_text(self.proposed_condition_html)))
+            self.proposed_condition_html = clean.clean_html(self.proposed_condition_html)
+            t = fromstring(self.proposed_condition_html)
+            self.proposed_condition = unicode(t.text_content())
+        else:
+            self.proposed_condition_html = ''
+            self.proposed_condition = ''
+        super(Condition, self).save(force_insert, force_update)
+
+    def as_row(self):
+        '''
+        Returns a string of HTML that renders the object details as table row cells.
+        Remember to enclose this function in <tr> tags.
+        '''
+        template = '''<td><a href="{url}">Open</a></td>
+            <td>{identifier}</td>
+            <td>{proposed_condition}</td>
+            <td>{condition}</td>
+            <td>{category}</td>
+            <td class="referral-id-cell"><a href="{referral_url}">{referral}</a></td>'''.encode('utf-8')
+        d = copy(self.__dict__)
+        d['url'] = self.get_absolute_url()
+        d['identifier'] = self.identifier or ''
+        if self.proposed_condition:
+            d['proposed_condition'] = smart_truncate(self.proposed_condition, length=300)
+        else:
+            d['proposed_condition'] = ''
+        d['condition'] = smart_truncate(self.condition, length=300)
+        # Condition "category" is actually an optional single Tag.
+        if self.category:
+            d['category'] = self.category.name
+        else:
+            d['category'] = ''
+        if self.referral:
+            d['referral_url'] = reverse(
+                'referral_detail',
+                kwargs={
+                    'pk': self.referral.pk,
+                    'related_model': 'conditions'})
+        else:
+            d['referral_url'] = ''
+        d['referral'] = self.referral or ''
+        return mark_safe(template.format(**d))
+
+    def as_row_actions(self):
+        '''Returns a HTML table cell containing icons with links to suitable
+        actions for the condition object (edit, delete, etc.)
+
+        html attr class="is_prs_user_action" is used by javascript in the template to
+        check prs_user permissions and disables Actions for readonly users.
+        '''
+        template = '''<td><a class="is_prs_user_action" href="{add_clearance_url}" title="Add clearance"><i class="fa fa-plus"></i></a>
+            <a class="is_prs_user_action" href="{edit_url}" title="Edit"><i class="fa fa-pencil"></i></a>
+            <a class="is_prs_user_action" href="{delete_url}" title="Delete"><i class="fa fa-trash-o"></i></a></td>'''.encode('utf-8')
+        d = copy(self.__dict__)
+        d['add_clearance_url'] = reverse('condition_clearance_add', kwargs={'pk': self.pk})
+        d['edit_url'] = reverse('prs_object_update', kwargs={'pk': self.pk, 'model': 'conditions'})
+        d['delete_url'] = reverse(
+            'prs_object_delete', kwargs={
+                'pk': self.pk, 'model': 'conditions'})
+        return mark_safe(template.format(**d))
+
+    def as_row_minus_referral(self):
+        '''
+        Removes the HTML cell containing the parent referral details.
+        '''
+        return as_row_subtract_referral_cell(self.as_row())
+
+    def as_tbody(self):
+        '''
+        Returns a string of HTML to render the object details inside <tbody> tags.
+        '''
+        template = '''<tr><th>Referral</th><td><a href="{referral_url}">{referral}</a></td></tr>
+            <tr><th>Referrer's reference</th><td>{reference}</td></tr>
+            <tr><th>Number</th><td>{identifier}</td></tr>
+            <tr><th>Model condition</th><td>{model_condition}</td></tr>
+            <tr><th>Proposed condition text</th><td>{proposed_condition_html}</td></tr>
+            <tr><th>Approved condition text</th><td>{condition_html}</td></tr>
+            <tr><th>Category</th><td>{category}</td></tr>'''.encode('utf-8')
+        d = copy(self.__dict__)
+        if self.referral:
+            d['referral_url'] = reverse(
+                'referral_detail',
+                kwargs={
+                    'pk': self.referral.pk,
+                    'related_model': 'conditions'})
+            d['referral'] = self.referral
+            d['reference'] = self.referral.reference
+        else:
+            d['referral_url'] = ''
+            d['referral'] = ''
+            d['reference'] = ''
+        d['identifier'] = self.identifier or ''
+        if self.model_condition:
+            d['model_condition'] = self.model_condition.condition
+        else:
+            d['model_condition'] = ''
+        if self.category:
+            d['category'] = self.category.name
+        else:
+            d['category'] = ''
+        return mark_safe(template.format(**d).strip())
+
+    def add_clearance(self, task, deposited_plan=None):
+        """Get or create a Clearance object on this Condition.
+        """
+        clearance, created = Clearance.objects.get_or_create(
+            condition=self,
+            task=task,
+            deposited_plan=deposited_plan)
+        return clearance
+
+
+class ClearanceManager(models.Manager):
+    '''
+    Custom Manager for Clearance models to return current clearances.
+    '''
+
+    def current(self):
+        return self.filter(task__effective_to__isnull=True, condition__effective_to__isnull=True)
+
+    def active(self):
+        return self.filter(task__effective_to__isnull=True, condition__effective_to__isnull=True)
+
+    def deleted(self):
+        return self.filter(task__effective_to__isnull=False)
+
+
+class Clearance(models.Model):
+    '''
+    Intermediate class for relationships between Condition and Task objects.
+    '''
+    condition = models.ForeignKey(Condition, on_delete=models.PROTECT)
+    task = models.ForeignKey(Task, on_delete=models.PROTECT)
+    date_created = models.DateField(auto_now_add=True)
+    deposited_plan = models.CharField(
+        max_length=200, null=True, blank=True,
+        validators=[MaxLengthValidator(200)])
+    headers = [
+        'Clearance', 'Condition no.', 'Condition', 'Category', 'Task',
+        'Deposited plan', 'Referral ID']
+    objects = ClearanceManager()
+
+    def __unicode__(self):
+        return unicode('{0} condition {1} has task {2}'.format(
+            self.pk, self.condition.pk, self.task.pk))
+
+    def get_absolute_url(self):
+        return unicode(
+            reverse('prs_object_detail', kwargs={'model': 'clearance', 'pk': self.pk}))
+
+    def as_row(self):
+        '''
+        Returns a string of HTML that renders the object details as table row
+        cells. Remember to enclose this function in <tr> tags.
+        '''
+        template = '''<td><a href="{url}">Open</a></td>
+            <td>{identifier}</td>
+            <td>{condition}</td>
+            <td>{category}</td>
+            <td>{task}</td>
+            <td>{deposited_plan}</td>
+            <td class="referral-id-cell"><a href="{referral_url}">{referral}</a></td>'''.encode('utf-8')
+        d = copy(self.__dict__)
+        d['url'] = self.get_absolute_url()
+        d['identifier'] = self.condition.identifier or ''
+        d['condition'] = smart_truncate(self.condition.condition, length=400)
+        # Condition "category" is actually an optional single tag.
+        if self.condition.tags.all():
+            d['category'] = self.condition.tags.all()[0].name
+        else:
+            d['category'] = ''
+        if self.task.description:
+            d['task'] = smart_truncate(unidecode(unicode(self.task.description)), length=400)
+        else:
+            d['task'] = self.task.type.name
+        d['deposited_plan'] = self.deposited_plan or ''
+        d['referral'] = self.task.referral
+        d['referral_url'] = self.task.referral.get_absolute_url()
+        return mark_safe(template.format(**d))
+
+    def as_tbody(self):
+        '''
+        Returns a string of HTML to render the object details inside <tbody> tags.
+        '''
+        template = '''<tr><th>Referral</th><td><a href="{referral_url}">{referral}</a></td></tr>
+            <tr><th>Referrer's reference</th><td>{reference}</td></tr>
+            <tr><th>Referral description</th><td>{referral_desc}</td></tr>
+            <tr><th>Condition ID</th><td><a href="{condition_url}">{condition}</a></td></tr>
+            <tr><th>Approved condition text</th><td>{condition_html}</td></tr>
+            <tr><th>Task ID</th><td><a href="{task_url}">{task}</a></td></tr>
+            <tr><th>Task description</th><td>{task_desc}</td></tr>
+            <tr><th>Deposited plan</th><td>{deposited_plan}</td></tr>'''.encode('utf-8')
+        d = copy(self.__dict__)
+        d['referral'] = self.task.referral
+        d['referral_url'] = self.task.referral.get_absolute_url()
+        d['reference'] = self.task.referral.reference
+        d['referral_desc'] = unidecode(unicode(self.task.referral.description) or u'')
+        d['condition_url'] = reverse(
+            'prs_object_detail', kwargs={'pk': self.condition.pk, 'model': 'conditions'})
+        d['condition'] = self.condition
+        d['condition_html'] = self.condition.condition_html
+        d['task_url'] = reverse('prs_object_detail', kwargs={'pk': self.task.pk, 'model': 'tasks'})
+        d['task'] = self.task
+        d['task_desc'] = unidecode(unicode(self.task.description) or u'')
+        d['deposited_plan'] = self.deposited_plan or ''
+        return mark_safe(template.format(**d).strip())
+
+
+class Location(ReferralBaseModel):
+    '''
+    Inherits from the abstract model class ReferralBaseModel.
+    '''
+    address_no = models.IntegerField(null=True, blank=True, verbose_name='address number')
+    address_suffix = models.CharField(max_length=10, null=True, blank=True,
+                                      validators=[MaxLengthValidator(10)])
+    road_name = models.CharField(max_length=100, null=True, blank=True,
+                                 validators=[MaxLengthValidator(100)])
+    road_suffix = models.CharField(max_length=100, null=True, blank=True,
+                                   validators=[MaxLengthValidator(100)])
+    locality = models.CharField(max_length=100, null=True, blank=True,
+                                validators=[MaxLengthValidator(100)])
+    postcode = models.CharField(max_length=6, null=True, blank=True,
+                                validators=[MaxLengthValidator(6)])
+    landuse = models.TextField(null=True, blank=True)
+    lot_no = models.CharField(max_length=100, null=True, blank=True, verbose_name='lot number',
+                              validators=[MaxLengthValidator(100)])
+    lot_desc = models.TextField(null=True, blank=True)
+    strata_lot_no = models.CharField(max_length=100, null=True, blank=True,
+                                     validators=[MaxLengthValidator(100)])
+    strata_lot_desc = models.TextField(null=True, blank=True)
+    reserve = models.TextField(null=True, blank=True)
+    cadastre_obj_id = models.IntegerField(null=True, blank=True)
+    referral = models.ForeignKey(Referral, on_delete=models.PROTECT)
+    poly = models.PolygonField(srid=4283, null=True, blank=True, help_text='Optional.')
+    address_string = models.TextField(null=True, blank=True, editable=True)
+    headers = ['Location', 'Address', 'Polygon', 'Referral ID']
+    tools_template = 'referral/location_tools.html'
+
+    @property
+    def nice_address(self):
+        address = ''
+        if self.address_no:
+            address += str(self.address_no)
+        if self.address_suffix and self.address_no:
+            address += self.address_suffix
+        if self.lot_no and self.address_no:
+            address += ' (Lot ' + self.lot_no + ')'
+        elif self.lot_no:
+            address += 'Lot ' + self.lot_no
+        if self.road_name:
+            address += ' ' + self.road_name
+        if self.road_suffix:
+            address += ' ' + self.road_suffix
+        if self.locality:
+            address += ' ' + self.locality
+        if self.postcode:
+            address += ' ' + self.postcode
+        return address
+
+    def save(self, *args, **kwargs):
+        '''
+        Overide the standard save method; inserts nice_address into address_string field.
+        '''
+        self.address_string = self.nice_address.lower()
+        super(Location, self).save(*args, **kwargs)
+
+    def as_row(self):
+        '''
+        Returns a string of HTML that renders the object details as table row cells.
+        Remember to enclose this function in <tr> tags.
+        '''
+        template = '''<td><a href="{url}">Open</a></td>
+            <td>{address}</td>
+            <td>{polygon}</td>
+            <td class="referral-id-cell"><a href="{referral_url}">{referral}</a></td>'''.encode('utf-8')
+        d = copy(self.__dict__)
+        d['url'] = reverse('prs_object_detail', kwargs={'pk': self.pk, 'model': 'locations'})
+        d['address'] = self.nice_address or 'none'
+        if self.poly:
+            d['polygon'] = '<img src="/static/img/draw_polyline.png" alt="Polygon" />'
+        else:
+            d['polygon'] = ''
+        d['referral_url'] = reverse(
+            'referral_detail',
+            kwargs={
+                'pk': self.referral.pk,
+                'related_model': 'locations'})
+        d['referral'] = self.referral
+        return mark_safe(template.format(**d))
+
+    def as_row_actions(self):
+        '''Returns a HTML table cell containing icons with links to suitable
+        actions for the location object (edit, delete, etc.)
+
+        html attr class="is_prs_user_action" is used by javascript in the template to
+        check prs_user permissions and disables Actions for readonly users.
+        '''
+        template = '''<td><a class="is_prs_user_action" href="{edit_url}" title="Edit"><i class="fa fa-pencil"></i></a>
+            <a class="is_prs_user_action" href="{delete_url}" title="Delete"><i class="fa fa-trash-o"></i></a></td>'''.encode('utf-8')
+        d = copy(self.__dict__)
+        d['edit_url'] = reverse('prs_object_update', kwargs={'pk': self.pk, 'model': 'locations'})
+        d['delete_url'] = reverse(
+            'prs_object_delete', kwargs={
+                'pk': self.pk, 'model': 'locations'})
+        return mark_safe(template.format(**d))
+
+    def as_row_minus_referral(self):
+        '''
+        Removes the HTML cell containing the parent referral details.
+        '''
+        return as_row_subtract_referral_cell(self.as_row())
+
+    def as_tbody(self):
+        '''
+        Returns a string of HTML to render the object details inside <tbody> tags.
+        '''
+        template = '''<tr><th>Referral</th><td><a href="{referral_url}">{referral}</a></td></tr>
+            <tr><th>Referrer's reference</th><td>{reference}</td></tr>
+            <tr><th>Short address</th><td>{address}</td></tr>
+            <tr><th>Lot no</th><td>{lot_no}</td></tr>
+            <tr><th>Address no</th><td>{address_no}</td></tr>
+            <tr><th>Address suffix</th><td>{address_suffix}</td></tr>
+            <tr><th>Road name</th><td>{road_name}</td></tr>
+            <tr><th>Road suffix</th><td>{road_suffix}</td></tr>
+            <tr><th>Locality</th><td>{locality}</td></tr>
+            <tr><th>Postcode</th><td>{postcode}</td></tr>'''.encode('utf-8')
+        d = copy(self.__dict__)
+        d['url'] = self.get_absolute_url()
+        d['referral_url'] = reverse(
+            'referral_detail',
+            kwargs={
+                'pk': self.referral.pk,
+                'related_model': 'locations'})
+        d['referral'] = self.referral
+        d['reference'] = self.referral.reference
+        d['address'] = self.nice_address or 'none'
+        d['lot_no'] = self.lot_no or ''
+        d['address_no'] = self.address_no or ''
+        d['address_suffix'] = self.address_suffix or ''
+        d['road_name'] = self.road_name or ''
+        d['road_suffix'] = self.road_suffix or ''
+        d['locality'] = self.locality or ''
+        d['postcode'] = self.postcode or ''
+        return mark_safe(template.format(**d).strip())
+
+
+class Bookmark(ReferralBaseModel):
+    '''
+    Inherits from the abstract model class ReferralBaseModel.
+    Users are able to bookmark referrals for faster access.
+    '''
+    referral = models.ForeignKey(Referral, on_delete=models.PROTECT)
+    user = models.ForeignKey(
+        settings.AUTH_USER_MODEL, on_delete=models.PROTECT,
+        related_name='referral_user_bookmark')
+    description = models.CharField(
+        max_length=200, blank=True, null=True,
+        help_text='Maximum 200 characters.',
+        validators=[MaxLengthValidator(200)])
+    headers = ['Referral ID', 'Bookmark description', 'Actions']
+
+    def save(self, force_insert=False, force_update=False, *args, **kwargs):
+        '''Overide save() to cleanse text input to the description field.
+        '''
+        if self.description:
+            self.description = unidecode(unicode(self.description))
+        super(Bookmark, self).save(force_insert, force_update)
+
+    def as_row(self):
+        '''
+        Returns a string of HTML that renders the object details as table row cells.
+        Remember to enclose this function in <tr> tags.
+
+        html attr class="is_prs_user_action" is used by javascript in the template to
+        check prs_user permissions and disables Actions for readonly users.
+        '''
+        template = '''<td><a href="{referral_url}">{referral}</a></td>
+            <td>{description}</td>
+            <td><a class="is_prs_user_action" href="{delete_url}" title="Delete"><i class="fa fa-trash-o"></i></a></td>'''.encode('utf-8')
+        d = copy(self.__dict__)
+        d['referral_url'] = self.referral.get_absolute_url()
+        d['referral'] = self.referral
+        d['description'] = self.description
+        d['delete_url'] = reverse(
+            'prs_object_delete', kwargs={
+                'pk': self.pk, 'model': 'bookmarks'})
+        return mark_safe(template.format(**d))
+
+    def as_tbody(self):
+        '''
+        Returns a string of HTML to render the object details inside <tbody> tags.
+        '''
+        template = '''<tr><th>Referral</th><td><a href="{referral_url}">{referral}</a></td></tr>
+            <tr><th>Referrer's reference</th><td>{reference}</td></tr>
+            <tr><th>User</th><td>{user}</td></tr>
+            <tr><th>Description</th><td>{description}</td></tr>'''.encode('utf-8')
+        d = copy(self.__dict__)
+        d['referral_url'] = reverse('referral_detail', kwargs={'pk': self.referral.pk})
+        d['referral'] = self.referral
+        d['reference'] = self.referral.reference
+        d['user'] = self.user.get_full_name()
+        d['description'] = self.description
+        return mark_safe(template.format(**d))
+
+
+class UserProfile(models.Model):
+    '''
+    An extension of the Django auth model, to add additional fields to each User
+    '''
+    user = models.OneToOneField(settings.AUTH_USER_MODEL)
+    agency = models.ForeignKey(Agency, on_delete=models.PROTECT, blank=True, null=True)
+    # Referral history is a list of 2-tuples: (referral pk, datetime)
+    referral_history = models.TextField(blank=True, null=True)
+    task_history = models.TextField(blank=True, null=True)
+
+    def __unicode__(self):
+        return unicode('{0}'.format(self.user.username))
+
+    def last_referral(self):
+        '''
+        Return the last referral that the user opened, or None.
+        The last referral opened is the last item on the referral_history list in the user's profile.
+        '''
+        if not self.referral_history:
+            return None
+        ref_history = json.loads(self.referral_history)
+        # Reverse the list, then iterate through it until we open a non-deleted referral.
+        ref_history.reverse()
+        for i in ref_history:
+            r = Referral.objects.get(pk=i[0])
+            if not r.effective_to:  # Referral hasn't been deleted.
+                return r
+
+    def is_prs_user(self):
+        """Returns group membership of the PRS user group.
+        """
+        return self.user.groups.filter(name=settings.PRS_USER_GROUP).exists()
+
+    def is_power_user(self):
+        """Returns group membership of the PRS power user group.
+        """
+        return self.user.is_superuser or self.user.groups.filter(
+            name=settings.PRS_POWER_USER_GROUP).exists()
+
+
+def create_user_profile(**kwargs):
+    UserProfile.objects.get_or_create(user=kwargs['user'])
+
+# Connect the user_logged_in signal to the method above to ensure that user
+# profiles exist.
+user_logged_in.connect(create_user_profile)