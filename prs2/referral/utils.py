from confy import env
from datetime import datetime
from django.apps import apps
from django.db.models import Q
from django.db.models.base import ModelBase
from django.utils.safestring import mark_safe
from django.contrib import admin
from django.utils.encoding import smart_str
import json
<<<<<<< HEAD
from reversion.models import Version
=======
import re

from dpaw_utils.requests.api import post as post_sso
>>>>>>> b40affc8


def is_model_or_string(model):
    '''
    This function checks if we passed in a Model, or the name of a model as a string
    (case insensitive). The string may also be plural to some extent (i.e. ending with "s").
    If we passed in a string, return the named Model instead using get_model().

    Business rules::
        No restrictions.

    Example::

        from referral.util import is_model_or_string
        is_model_or_string('region')
        is_model_or_string(Region)

    >>> from referral.models import Region
    >>> from django.db.models.base import ModelBase
    >>> from referral.util import is_model_or_string
    >>> isinstance(is_model_or_string('region'), ModelBase)
    True
    >>> isinstance(is_model_or_string(Region), ModelBase)
    True

    '''
    if not isinstance(model, ModelBase):
        # Hack: if the last character is "s", remove it before calling get_model
        x = len(model) - 1
        if model[x] == 's':
            model = model[0:x]
        try:
            model = apps.get_model('referral', model)
        except LookupError:
            model = None
    return model


def smart_truncate(content, length=100, suffix='....(more)'):
    """Small function to truncate a string in a sensible way, sourced from:
    http://stackoverflow.com/questions/250357/smart-truncate-in-python
    """
    content = smart_str(content)
    if len(content) <= length:
        return content
    else:
        return ' '.join(content[:length + 1].split(' ')[0:-1]) + suffix


REPLACEMENTS = dict([('&nbsp;', ' '),
                     ('&lt;', '<'),
                     ('&gt;', '>'),
                     (' class="MsoNormal"', ''),
                     ('<span lang="EN-AU">', ''),
                     ('<span>', ''),
                     ('</span>', '')])


def replacer(m):
    return REPLACEMENTS[m.group(0)]


def dewordify_text(x):
    '''
    Function to strip some of the crufty HTML that results from copy-pasting from Word into the
    RTF text fields in this application.
    Source:
            http://stackoverflow.com/questions/1175540/iterative-find-replace-from-a-list-of-tuples-in-python
    '''
    if x:
        r = re.compile('|'.join(REPLACEMENTS.keys()))
        return r.sub(replacer, x)
    else:
        return ''


def breadcrumbs_li(links):
    """Returns HTML: an unordered list of URLs (no surrounding <ul> tags).
    ``links`` should be a iterable of tuples (URL, text).
    """
    crumbs = ''
    li_str = '<li><a href="{}">{}</a></li>'
    li_str_last = '<li class="active"><span>{}</span></li>'
    # Iterate over the list, except for the last item.
    if len(links) > 1:
        for i in links[:-1]:
            crumbs += li_str.format(i[0], i[1])
    # Add the last item.
    crumbs += li_str_last.format(links[-1][1])
    return crumbs


def get_query(query_string, search_fields):
    """Returns a query which is a combination of Q objects. That combination
    aims to search keywords within a model by testing the given search fields.

    Splits the query string into individual keywords, getting rid of unecessary
    spaces and grouping quoted words together.
    """
    findterms = re.compile(r'"([^"]+)"|(\S+)').findall
    normspace = re.compile(r'\s{2,}').sub
    query = None  # Query to search for every search term
    terms = [normspace(' ', (t[0] or t[1]).strip()) for t in findterms(query_string)]
    for term in terms:
        or_query = None  # Query to search for a given term in each field
        for field_name in search_fields:
            q = Q(**{"%s__icontains" % field_name: term})
            if or_query is None:
                or_query = q
            else:
                or_query = or_query | q
        if query is None:
            query = or_query
        else:
            query = query & or_query
    return query


def as_row_subtract_referral_cell(html_row):
    """Function to take some HTML of a table row and then remove the cell
    containing the Referral ID (we don't need to display this on the referral details page).
    """
    # Use regex to remove the <TD> tag of class "referral-id-cell".
    html_row = re.sub(r'<td class="referral-id-cell">.+</td>', r'', html_row)
    return mark_safe(html_row)


def user_referral_history(user, referral):
    # Retrieve user profile (create it if it doesn't exist)
    try:
        profile = user.get_profile()
    except:
        profile = user.userprofile
    # If the user has no history, create an empty list
    if not profile.referral_history:
        ref_history = []
    else:
        try:
            # Deserialise the list of lists from the user profile
            ref_history = json.loads(profile.referral_history)
        except:
            # If that failed, assume that the user still has "old style" history in their profile.
            ref_history = profile.referral_history.split(',')
    # Edge-case: single-ref history profiles only.
    if isinstance(ref_history, int):
        ref = ref_history
        ref_history = []
        ref_history.append([ref, datetime.strftime(datetime.today(), '%d-%m-%Y')])
    # We're going to replace the existing list with a new one.
    new_ref_history = []
    # Iterate through the list; it's either a list of unicode strings (old-style)
    # or a list of lists (new-style).
    for i in ref_history:
        # Firstly if the item is a unicode-format integer, convert that to a list.
        if isinstance(i, unicode):
            i = [int(i), datetime.strftime(datetime.today(), '%d-%m-%Y')]
        # If the referral that was passed in exists in the current list, pass (don't append it).
        if referral.id == i[0]:
            pass
        else:
            new_ref_history.append(i)
    # Add the passed-in referral to the end of the new list.
    new_ref_history.append([referral.id, datetime.strftime(datetime.today(), '%d-%m-%Y')])
    # History can be a maximum of 20 referrals; slice the new list accordingly.
    if len(new_ref_history) > 20:
        new_ref_history = new_ref_history[-20:]
    # Save the updated user profile; serialise the new list of lists.
    profile.referral_history = json.dumps(new_ref_history)
    profile.save()


def user_task_history(user, task, comment=None):
    profile = user.userprofile
    if not profile.task_history:
        task_history = []
    else:
        task_history = json.loads(profile.task_history)
    task_history.append([task.pk, datetime.strftime(datetime.today(), '%d-%m-%Y'), comment])
    profile.task_history = json.dumps(task_history)
    profile.save()


def filter_queryset(request, model, queryset):
    '''
    Function to dynamically filter a model queryset, based upon the search_fields defined in
    admin.py for that model. If search_fields is not defined, the queryset is returned unchanged.
    '''
    search_string = request.GET['q']
    # Replace single-quotes with double-quotes
    search_string = search_string.replace("'", r'"')
    if admin.site._registry[model].search_fields:
        search_fields = admin.site._registry[model].search_fields
        entry_query = get_query(search_string, search_fields)
        queryset = queryset.filter(entry_query)
    return queryset, search_string


def is_prs_user(request):
    if 'PRS user' not in [group.name for group in request.user.groups.all()]:
        return False
    return True


def is_prs_power_user(request):
    if 'PRS power user' not in [group.name for group in request.user.groups.all()]:
        return False
    return True


def prs_user(request):
    return is_prs_user(request) or is_prs_power_user(request) or request.user.is_superuser


<<<<<<< HEAD
def update_revision_history(app_model):
    """Function to bulk-update Version objects where the data model
    is changed. This function is for reference, as these change will tend to
    be one-off and customised.

    Example: the order_date field was added the the Record model, then later
    changed from DateTime to Date. This change caused the deserialisation step
    to fail for Record versions with a serialised DateTime.
    """
    for v in Version.objects.all():
        # Deserialise the object version.
        data = json.loads(v.serialized_data)[0]
        if data['model'] == app_model:  # Example: referral.record
            pass
            """
            # Do something to the deserialised data here, e.g.:
            if 'order_date' in data['fields']:
                if data['fields']['order_date']:
                    data['fields']['order_date'] = data['fields']['order_date'][:10]
                    v.serialized_data = json.dumps([data])
                    v.save()
            else:
                data['fields']['order_date'] = ''
                v.serialized_data = json.dumps([data])
                v.save()
            """
=======
def prs_user(request):
    return is_prs_user(request) or is_prs_power_user(request) or is_superuser(request)


def borgcollector_harvest(request, publishes=['prs_locations']):
    """Convenience function to manually run a Borg Collector harvest
    job for the PRS locations layer.

    Docs: https://github.com/parksandwildlife/borgcollector
    """
    api_url = env('BORGCOLLECTOR_API', 'https://borg.dpaw.wa.gov.au/api/') + 'jobs/'
    # Send a POST request to the API endpoint.
    r = post_sso(user_request=request, url=api_url, data=json.dumps({'publishes': publishes}))
    return r
>>>>>>> b40affc8
<|MERGE_RESOLUTION|>--- conflicted
+++ resolved
@@ -6,14 +6,10 @@
 from django.utils.safestring import mark_safe
 from django.contrib import admin
 from django.utils.encoding import smart_str
+from dpaw_utils.requests.api import post as post_sso
 import json
-<<<<<<< HEAD
 from reversion.models import Version
-=======
 import re
-
-from dpaw_utils.requests.api import post as post_sso
->>>>>>> b40affc8
 
 
 def is_model_or_string(model):
@@ -227,7 +223,6 @@
     return is_prs_user(request) or is_prs_power_user(request) or request.user.is_superuser
 
 
-<<<<<<< HEAD
 def update_revision_history(app_model):
     """Function to bulk-update Version objects where the data model
     is changed. This function is for reference, as these change will tend to
@@ -254,9 +249,6 @@
                 v.serialized_data = json.dumps([data])
                 v.save()
             """
-=======
-def prs_user(request):
-    return is_prs_user(request) or is_prs_power_user(request) or is_superuser(request)
 
 
 def borgcollector_harvest(request, publishes=['prs_locations']):
@@ -268,5 +260,4 @@
     api_url = env('BORGCOLLECTOR_API', 'https://borg.dpaw.wa.gov.au/api/') + 'jobs/'
     # Send a POST request to the API endpoint.
     r = post_sso(user_request=request, url=api_url, data=json.dumps({'publishes': publishes}))
-    return r
->>>>>>> b40affc8
+    return r