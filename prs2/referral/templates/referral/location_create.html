--- conflicted
+++ resolved
@@ -21,11 +21,6 @@
     <input type="submit" name="save" value="Save" class="btn btn-primary btn-lg" id="submit-id-save">
     <input type="submit" name="cancel" value="Cancel" class="btn btn-primary" id="submit-id-cancel">
 </form>
-<<<<<<< HEAD
-<input name="lotSearch" class="textinput textInput form-control" id="id_lotSearch" type="text" placeholder="Search Lot #">
-
-=======
->>>>>>> 08a7f3a2
 {% endblock %}
 
 {% block extra_js %}
