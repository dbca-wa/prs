--- conflicted
+++ resolved
@@ -15,12 +15,10 @@
 from django.utils.safestring import mark_safe
 from django.views.decorators.csrf import csrf_exempt
 from django.views.generic import View, ListView, TemplateView, FormView
+from django_downloadview import ObjectDownloadView
 import json
-<<<<<<< HEAD
-=======
-import logging
->>>>>>> b40affc8
 import re
+from taggit.models import Tag
 
 from referral.models import (
     Task, Clearance, Referral, Condition, Note, Record, Location,
@@ -42,10 +40,6 @@
 from referral.views_base import (
     PrsObjectDetail, PrsObjectList, PrsObjectCreate,
     PrsObjectUpdate, PrsObjectDelete, PrsObjectHistory, PrsObjectTag)
-from django_downloadview import ObjectDownloadView
-from taggit.models import Tag
-
-logger = logging.getLogger('prs.log')
 
 
 class SiteHome(LoginRequiredMixin, ListView):
@@ -147,11 +141,8 @@
         context['breadcrumb_trail'] = breadcrumbs_li(links)
         context['title'] = 'CREATE A NEW REFERRAL'
         context['page_title'] = 'PRS | Referrals | Create'
-<<<<<<< HEAD
         # Pass in a serialised list of tag names.
         context['tags'] = json.dumps([t.name for t in Tag.objects.all().order_by('name')])
-=======
->>>>>>> b40affc8
         return context
 
     def get_initial(self):
@@ -949,11 +940,8 @@
         ]
         context['breadcrumb_trail'] = breadcrumbs_li(links)
         context['title'] = action.upper() + ' TASK'
-<<<<<<< HEAD
         # Pass in a serialised list of tag names.
         context['tags'] = json.dumps([t.name for t in Tag.objects.all().order_by('name')])
-=======
->>>>>>> b40affc8
         return context
 
     def get_success_url(self):
